--- conflicted
+++ resolved
@@ -23,12 +23,6 @@
   });
 };
 
-<<<<<<< HEAD
-FilesCollection.prototype.insertWithHref = async function insertWithHref(href, fileName) {
-  return new Promise((resolve, reject) => {
-    try {
-      this.load(href, { fileName }, (err, fileObj) => {
-=======
 FilesCollection.prototype.insertWithRemoteURL = async function insertWithRemoteURL({
   url: href, meta = {}, ...rest
 }) {
@@ -38,7 +32,6 @@
         meta,
         ...rest,
       }, (err, fileObj) => {
->>>>>>> b964a3c1
         if (err) return reject(err);
         return resolve(fileObj);
       });
