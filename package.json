{
  "name": "@unchainedshop/engine",
  "description": "Unchained Engine",
  "version": "0.55.4",
  "license": "EUPL-1.2",
  "homepage": "https://unchained.shop",
  "repository": {
    "type": "git",
    "url": "git+https://github.com/unchainedshop/unchained.git"
  },
  "contributors": [
    "Vedran Rudelj <vedran@unchained.shop> (https://unchained.shop)",
    "Pascal Kaufmann <pascal@unchained.shop> (https://unchained.shop)",
    "Marco Wettstein <maw@panter.ch>",
    "Simon Emanuel Schmid <simon@unchained.shop> (https://unchained.shop)"
  ],
  "bugs": {
    "url": "https://github.com/unchainedshop/unchained/issues"
  },
  "scripts": {
    "lint": "eslint packages tests --cache --fix --ext=js --ext=ts",
    "pretest": "npm run lint --silent && npm run typecheck",
    "lint:ci": "eslint packages tests --ext=jsx --ext=js",
    "test": "jest --runInBand --detectOpenHandles --forceExit tests/*",
    "test:ci": "npm run test:integration && npm run test:packages",
    "test:integration": "jest --ci --runInBand --detectOpenHandles --forceExit tests/*",
    "test:packages": "jest --ci --runInBand --detectOpenHandles --forceExit packages/*",
    "test:watch": "cross-env DEBUG=jest-mongodb:* jest --runInBand --watch --verbose tests/*",
    "dev": "run-p --print-label dev:*",
    "dev:minimal": "cd examples/minimal && npm run dev",
    "dev:controlpanel": "cd examples/controlpanel && npm run dev",
    "install": "run-p --print-label install:*",
    "install:minimal": "cd examples/minimal && npm install",
    "install:controlpanel": "cd examples/controlpanel && npm install",
    "typecheck": "tsc",
    "typecheck:watch": "tsc --watch"
  },
  "devDependencies": {
    "@apollo/client": "^3.3.6",
    "@babel/core": "^7.12.10",
    "@babel/preset-env": "^7.12.10",
    "@shelf/jest-mongodb": "^1.2.3",
<<<<<<< HEAD
    "@types/jest": "^26.0.17",
    "@types/lodash.clone": "^4.5.6",
    "@types/meteor": "^1.4.64",
=======
    "@types/meteor": "^1.4.64",
    "@types/node": "^14.14.16",
    "@typescript-eslint/eslint-plugin": "^4.12.0",
    "@typescript-eslint/parser": "^4.12.0",
>>>>>>> c9963013
    "apollo-upload-client": "^14.1.3",
    "babel-eslint": "^10.1.0",
    "babel-jest": "^26.6.3",
    "cross-env": "^7.0.3",
    "eslint": "^7.16.0",
    "eslint-config-airbnb-base": "^14.2.1",
    "eslint-config-prettier": "^7.0.0",
    "eslint-import-resolver-meteor": "^0.4.0",
    "eslint-plugin-import": "^2.22.1",
    "eslint-plugin-jsx-a11y": "^6.4.1",
    "eslint-plugin-prettier": "^3.3.0",
    "form-data": "^3.0.0",
    "graphql": "^15.4.0",
    "graphql-tag": "^2.11.0",
    "isomorphic-unfetch": "^3.1.0",
    "jest": "^26.6.3",
    "mongodb": "^3.6.3",
    "npm-run-all": "^4.1.5",
    "prettier": "^2.2.1",
<<<<<<< HEAD
    "sinon": "^9.2.1",
    "sinon-mongo": "^1.1.0",
    "stripe": "^8.128.0",
    "ts-jest": "^26.4.4",
    "typescript": "^4.1.2"
=======
    "stripe": "^8.128.0",
    "typescript": "^4.1.3"
>>>>>>> c9963013
  },
  "eslintConfig": {
    "extends": "@meteorjs/eslint-config-meteor"
  },
  "dependencies": {
    "@types/simpl-schema": "^1.10.0",
    "dataloader": "^2.0.0",
    "locale": "^0.1.0",
    "subscriptions-transport-ws": "^0.9.18",
    "winston": "^3.3.3"
  }
}<|MERGE_RESOLUTION|>--- conflicted
+++ resolved
@@ -40,16 +40,12 @@
     "@babel/core": "^7.12.10",
     "@babel/preset-env": "^7.12.10",
     "@shelf/jest-mongodb": "^1.2.3",
-<<<<<<< HEAD
     "@types/jest": "^26.0.17",
     "@types/lodash.clone": "^4.5.6",
-    "@types/meteor": "^1.4.64",
-=======
     "@types/meteor": "^1.4.64",
     "@types/node": "^14.14.16",
     "@typescript-eslint/eslint-plugin": "^4.12.0",
     "@typescript-eslint/parser": "^4.12.0",
->>>>>>> c9963013
     "apollo-upload-client": "^14.1.3",
     "babel-eslint": "^10.1.0",
     "babel-jest": "^26.6.3",
@@ -69,16 +65,11 @@
     "mongodb": "^3.6.3",
     "npm-run-all": "^4.1.5",
     "prettier": "^2.2.1",
-<<<<<<< HEAD
     "sinon": "^9.2.1",
     "sinon-mongo": "^1.1.0",
-    "stripe": "^8.128.0",
     "ts-jest": "^26.4.4",
-    "typescript": "^4.1.2"
-=======
     "stripe": "^8.128.0",
     "typescript": "^4.1.3"
->>>>>>> c9963013
   },
   "eslintConfig": {
     "extends": "@meteorjs/eslint-config-meteor"
