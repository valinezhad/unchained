--- conflicted
+++ resolved
@@ -19,11 +19,8 @@
   },
   "scripts": {
     "lint": "eslint packages tests --cache --fix --ext=jsx --ext=js",
-<<<<<<< HEAD
     "pretest": "npm run lint --silent",
-=======
     "lint:ci": "eslint packages tests --ext=jsx --ext=js",
->>>>>>> 6ffa1410
     "test": "jest --runInBand",
     "test:ci": "jest --ci --runInBand",
     "test:watch": "cross-env DEBUG=jest-mongodb:* jest --runInBand --watch --verbose",
