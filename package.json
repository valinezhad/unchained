--- conflicted
+++ resolved
@@ -58,17 +58,12 @@
     "jest": "^26.6.3",
     "mongodb": "^3.6.3",
     "npm-run-all": "^4.1.5",
-<<<<<<< HEAD
-    "prettier": "^2.1.2",
     "sinon": "^9.2.1",
     "sinon-mongo": "^1.1.0",
-    "stripe": "^8.121.0",
     "ts-jest": "^26.4.4",
-    "typescript": "^4.1.2"
-=======
+    "typescript": "^4.1.2",
     "prettier": "^2.2.1",
     "stripe": "^8.128.0"
->>>>>>> 7581b3f2
   },
   "eslintConfig": {
     "extends": "@meteorjs/eslint-config-meteor"
