{
  "name": "@unchainedshop/engine",
  "description": "Unchained Engine",
<<<<<<< HEAD
  "version": "3.0.0",
=======
  "version": "2.8.16",
>>>>>>> eeb607f1
  "license": "EUPL-1.2",
  "private": "true",
  "homepage": "https://unchained.shop",
  "repository": {
    "type": "git",
    "url": "git+https://github.com/unchainedshop/unchained.git"
  },
  "type": "module",
  "contributors": [
    "Vedran Rudelj <vedran@unchained.shop> (https://unchained.shop)",
    "Pascal Kaufmann <pascal@unchained.shop> (https://unchained.shop)",
    "Marco Wettstein <maw@panter.ch>",
    "Simon Emanuel Schmid",
    "Mikael Araya Mengistu <mikael@unchained.shop> (https://unchained.shop)"
  ],
  "bugs": {
    "url": "https://github.com/unchainedshop/unchained/issues"
  },
  "engineStrict": true,
  "engines": {
    "node": ">=18.0.0",
    "npm": ">=8.0.0"
  },
  "workspaces": [
    "packages/*",
    "examples/kitchensink"
  ],
  "scripts": {
    "lint": "eslint packages tests --fix --ext=js --ext=ts",
    "pretest": "npm run lint --silent",
    "lint:ci": "eslint packages tests --ext=jsx --ext=js",
    "test": "MONGO_MEMORY_SERVER_FILE=jest-mongodb-config.cjs node --experimental-vm-modules node_modules/jest/bin/jest.js --runInBand --detectOpenHandles --forceExit tests/*",
    "test:ci": "npm run test:integration && npm run test:unit",
    "test:integration": "MONGO_MEMORY_SERVER_FILE=jest-mongodb-config.cjs node --experimental-vm-modules node_modules/jest/bin/jest.js --ci --runInBand --detectOpenHandles --verbose --forceExit tests/*",
    "test:watch": "MONGO_MEMORY_SERVER_FILE=jest-mongodb-config.cjs DEBUG=jest-mongodb:* node --experimental-vm-modules node_modules/jest/bin/jest.js --runInBand --watch --no-watchman --verbose tests/**",
    "dev": "run-p --print-label dev:*",
    "dev:kitchensink": "cd examples/kitchensink && npm run dev",
    "dev:watch-packages": "workspaces-run --ignore '@unchainedshop/shared' --only-fs 'packages/**' --parallel -- npm run watch",
    "publish-packages": "(npm run build || true) && npm publish -ws",
    "update-version": "npm version --no-git-tag-version --workspaces --include-workspace-root",
    "build": "npm run build --workspaces --if-present",
    "test:unit": "node --experimental-vm-modules node_modules/jest/bin/jest.js --detectOpenHandles --forceExit --config ./packages/unit-jest.config.js",
    "test:unit-watch": "node --experimental-vm-modules node_modules/jest/bin/jest.js --detectOpenHandles --forceExit --watch --config ./packages/unit-jest.config.js"
  },
  "devDependencies": {
<<<<<<< HEAD
    "@apollo/client": "^3.8.10",
    "@babel/core": "^7.23.7",
    "@babel/eslint-parser": "^7.23.3",
    "@babel/preset-env": "^7.23.8",
    "@shelf/jest-mongodb": "^4.2.0",
    "@types/jest": "^29.5.11",
    "@types/lodash.clone": "^4.5.9",
    "@types/mocha": "^10.0.6",
    "@types/node": "^20.11.5",
    "@typescript-eslint/eslint-plugin": "^6.19.1",
    "@typescript-eslint/parser": "^6.19.1",
=======
    "@apollo/client": "^3.10.3",
    "@shelf/jest-mongodb": "^4.3.1",
    "@types/jest": "^29.5.12",
    "@types/lodash.clone": "^4.5.9",
    "@types/mocha": "^10.0.6",
    "@types/node": "^20.12.11",
    "@typescript-eslint/eslint-plugin": "^7.8.0",
    "@typescript-eslint/parser": "^7.8.0",
>>>>>>> eeb607f1
    "apollo-upload-client": "^18.0.1",
    "cross-env": "^7.0.3",
    "dotenv-extended": "^2.9.0",
    "eslint": "^8.57.0",
    "eslint-config-airbnb-base": "^15.0.0",
    "eslint-config-prettier": "^9.1.0",
    "eslint-plugin-import": "^2.29.1",
    "eslint-plugin-prettier": "^5.1.3",
    "formdata-node": "^6.0.3",
    "jest": "^29.7.0",
    "mongodb": "^6.6.1",
    "npm-run-all": "^4.1.5",
<<<<<<< HEAD
    "prettier": "^3.2.4",
    "stripe": "^14.13.0",
=======
    "prettier": "^3.2.5",
>>>>>>> eeb607f1
    "ts-jest": "^29.1.2",
    "typescript": "^5.4.5",
    "workspaces-run": "^1.0.2"
  },
<<<<<<< HEAD
  "overrides": {
    "@shelf/jest-mongodb": {
      "mongodb": "6.3.0"
    }
=======
  "dependencies": {
    "graphql": "16.8"
>>>>>>> eeb607f1
  }
}<|MERGE_RESOLUTION|>--- conflicted
+++ resolved
@@ -1,11 +1,7 @@
 {
   "name": "@unchainedshop/engine",
   "description": "Unchained Engine",
-<<<<<<< HEAD
-  "version": "3.0.0",
-=======
   "version": "2.8.16",
->>>>>>> eeb607f1
   "license": "EUPL-1.2",
   "private": "true",
   "homepage": "https://unchained.shop",
@@ -18,8 +14,8 @@
     "Vedran Rudelj <vedran@unchained.shop> (https://unchained.shop)",
     "Pascal Kaufmann <pascal@unchained.shop> (https://unchained.shop)",
     "Marco Wettstein <maw@panter.ch>",
-    "Simon Emanuel Schmid",
-    "Mikael Araya Mengistu <mikael@unchained.shop> (https://unchained.shop)"
+    "Simon Emanuel Schmid <simon@unchained.shop> (https://unchained.shop)",
+    "Mikael Araya Mengistu <mikael@unchainewd.shop> (https://unchained.shop)"
   ],
   "bugs": {
     "url": "https://github.com/unchainedshop/unchained/issues"
@@ -51,19 +47,6 @@
     "test:unit-watch": "node --experimental-vm-modules node_modules/jest/bin/jest.js --detectOpenHandles --forceExit --watch --config ./packages/unit-jest.config.js"
   },
   "devDependencies": {
-<<<<<<< HEAD
-    "@apollo/client": "^3.8.10",
-    "@babel/core": "^7.23.7",
-    "@babel/eslint-parser": "^7.23.3",
-    "@babel/preset-env": "^7.23.8",
-    "@shelf/jest-mongodb": "^4.2.0",
-    "@types/jest": "^29.5.11",
-    "@types/lodash.clone": "^4.5.9",
-    "@types/mocha": "^10.0.6",
-    "@types/node": "^20.11.5",
-    "@typescript-eslint/eslint-plugin": "^6.19.1",
-    "@typescript-eslint/parser": "^6.19.1",
-=======
     "@apollo/client": "^3.10.3",
     "@shelf/jest-mongodb": "^4.3.1",
     "@types/jest": "^29.5.12",
@@ -72,7 +55,6 @@
     "@types/node": "^20.12.11",
     "@typescript-eslint/eslint-plugin": "^7.8.0",
     "@typescript-eslint/parser": "^7.8.0",
->>>>>>> eeb607f1
     "apollo-upload-client": "^18.0.1",
     "cross-env": "^7.0.3",
     "dotenv-extended": "^2.9.0",
@@ -85,24 +67,12 @@
     "jest": "^29.7.0",
     "mongodb": "^6.6.1",
     "npm-run-all": "^4.1.5",
-<<<<<<< HEAD
-    "prettier": "^3.2.4",
-    "stripe": "^14.13.0",
-=======
     "prettier": "^3.2.5",
->>>>>>> eeb607f1
     "ts-jest": "^29.1.2",
     "typescript": "^5.4.5",
     "workspaces-run": "^1.0.2"
   },
-<<<<<<< HEAD
-  "overrides": {
-    "@shelf/jest-mongodb": {
-      "mongodb": "6.3.0"
-    }
-=======
   "dependencies": {
     "graphql": "16.8"
->>>>>>> eeb607f1
   }
 }