{
  "name": "@unchainedshop/engine",
  "description": "Unchained Engine",
<<<<<<< HEAD
  "version": "3.0.0-alpha1",
=======
  "version": "2.11.1",
>>>>>>> 79c54035
  "license": "EUPL-1.2",
  "private": "true",
  "homepage": "https://unchained.shop",
  "repository": {
    "type": "git",
    "url": "git+https://github.com/unchainedshop/unchained.git"
  },
  "type": "module",
  "contributors": [
    "Vedran Rudelj <vedran@unchained.shop> (https://unchained.shop)",
    "Pascal Kaufmann <pascal@unchained.shop> (https://unchained.shop)",
    "Marco Wettstein <maw@panter.ch>",
    "Simon Emanuel Schmid <simon@unchained.shop> (https://unchained.shop)",
    "Mikael Araya Mengistu <mikael@unchainewd.shop> (https://unchained.shop)"
  ],
  "bugs": {
    "url": "https://github.com/unchainedshop/unchained/issues"
  },
  "engineStrict": true,
  "engines": {
    "node": ">=20.0.0",
    "npm": ">=9.0.0"
  },
  "workspaces": [
    "packages/*",
    "examples/kitchensink"
  ],
  "scripts": {
    "lint": "eslint packages tests --fix --ext=js --ext=ts",
    "pretest": "npm run lint --silent",
    "lint:ci": "eslint packages tests --ext=jsx --ext=js",
    "test": "MONGO_MEMORY_SERVER_FILE=jest-mongodb-config.cjs node --experimental-vm-modules node_modules/jest/bin/jest.js --runInBand --detectOpenHandles --forceExit tests/*",
    "test:ci": "npm run test:integration && npm run test:unit",
    "test:integration": "MONGO_MEMORY_SERVER_FILE=jest-mongodb-config.cjs node --experimental-vm-modules node_modules/jest/bin/jest.js --ci --runInBand --detectOpenHandles --verbose --forceExit tests/*",
    "test:watch": "MONGO_MEMORY_SERVER_FILE=jest-mongodb-config.cjs DEBUG=jest-mongodb:* node --experimental-vm-modules node_modules/jest/bin/jest.js --runInBand --watch --no-watchman --verbose tests/**",
    "dev": "run-p --print-label dev:*",
    "dev:kitchensink": "cd examples/kitchensink && npm run dev",
    "dev:watch-packages": "workspaces-run --ignore '@unchainedshop/shared' --only-fs 'packages/**' --parallel -- npm run watch",
    "update-version": "npm version --no-git-tag-version --workspaces --include-workspace-root",
    "build": "npm run prepublishOnly --workspaces --if-present",
    "test:unit": "node --experimental-vm-modules node_modules/jest/bin/jest.js --detectOpenHandles --forceExit --config ./packages/unit-jest.config.js",
    "test:unit-watch": "node --experimental-vm-modules node_modules/jest/bin/jest.js --detectOpenHandles --forceExit --watch --config ./packages/unit-jest.config.js"
  },
  "devDependencies": {
    "@apollo/client": "^3.10.6",
    "@shelf/jest-mongodb": "^4.3.2",
    "@types/jest": "^29.5.12",
    "@types/lodash.clone": "^4.5.9",
<<<<<<< HEAD
    "@types/mocha": "^10.0.6",
    "@types/node": "^20.14.2",
    "@typescript-eslint/eslint-plugin": "^7.13.0",
    "@typescript-eslint/parser": "^7.13.0",
=======
    "@types/node": "^20.14.8",
    "@typescript-eslint/eslint-plugin": "^7.14.1",
    "@typescript-eslint/parser": "^7.14.1",
>>>>>>> 79c54035
    "apollo-upload-client": "^18.0.1",
    "cross-env": "^7.0.3",
    "dotenv-extended": "^2.9.0",
    "eslint": "^8.57.0",
    "eslint-config-prettier": "^9.1.0",
    "eslint-plugin-import": "^2.29.1",
    "eslint-plugin-prettier": "^5.1.3",
    "formdata-node": "^6.0.3",
    "graphql": "16.8",
    "jest": "^29.7.0",
    "mongodb": "^6.7.0",
    "npm-run-all": "^4.1.5",
    "prettier": "^3.3.2",
<<<<<<< HEAD
    "stripe": "^15.10.0",
    "ts-jest": "^29.1.4",
=======
    "stripe": "^15.12.0",
    "ts-jest": "^29.1.5",
>>>>>>> 79c54035
    "typescript": "^5.4.5",
    "workspaces-run": "^1.0.2"
  }
}<|MERGE_RESOLUTION|>--- conflicted
+++ resolved
@@ -1,11 +1,7 @@
 {
   "name": "@unchainedshop/engine",
   "description": "Unchained Engine",
-<<<<<<< HEAD
   "version": "3.0.0-alpha1",
-=======
-  "version": "2.11.1",
->>>>>>> 79c54035
   "license": "EUPL-1.2",
   "private": "true",
   "homepage": "https://unchained.shop",
@@ -54,16 +50,9 @@
     "@shelf/jest-mongodb": "^4.3.2",
     "@types/jest": "^29.5.12",
     "@types/lodash.clone": "^4.5.9",
-<<<<<<< HEAD
-    "@types/mocha": "^10.0.6",
-    "@types/node": "^20.14.2",
+    "@types/node": "^20.14.8",
     "@typescript-eslint/eslint-plugin": "^7.13.0",
     "@typescript-eslint/parser": "^7.13.0",
-=======
-    "@types/node": "^20.14.8",
-    "@typescript-eslint/eslint-plugin": "^7.14.1",
-    "@typescript-eslint/parser": "^7.14.1",
->>>>>>> 79c54035
     "apollo-upload-client": "^18.0.1",
     "cross-env": "^7.0.3",
     "dotenv-extended": "^2.9.0",
@@ -77,13 +66,8 @@
     "mongodb": "^6.7.0",
     "npm-run-all": "^4.1.5",
     "prettier": "^3.3.2",
-<<<<<<< HEAD
-    "stripe": "^15.10.0",
-    "ts-jest": "^29.1.4",
-=======
     "stripe": "^15.12.0",
     "ts-jest": "^29.1.5",
->>>>>>> 79c54035
     "typescript": "^5.4.5",
     "workspaces-run": "^1.0.2"
   }
