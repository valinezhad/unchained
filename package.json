{
  "name": "@unchainedshop/engine",
  "description": "Unchained Engine",
  "version": "1.2.40",
  "license": "EUPL-1.2",
  "private": "true",
  "homepage": "https://unchained.shop",
  "repository": {
    "type": "git",
    "url": "git+https://github.com/unchainedshop/unchained.git"
  },
  "contributors": [
    "Vedran Rudelj <vedran@unchained.shop> (https://unchained.shop)",
    "Pascal Kaufmann <pascal@unchained.shop> (https://unchained.shop)",
    "Marco Wettstein <maw@panter.ch>",
    "Simon Emanuel Schmid <simon@unchained.shop> (https://unchained.shop)",
    "Mikael Araya Mengistu <mikael@unchainewd.shop> (https://unchained.shop)"
  ],
  "bugs": {
    "url": "https://github.com/unchainedshop/unchained/issues"
  },
  "engineStrict": true,
  "engines": {
    "node": ">=16.0.0",
    "npm": ">=7.0.0"
  },
  "workspaces": [
    "packages/*",
    "examples/kitchensink"
  ],
  "scripts": {
    "lint": "eslint packages tests --fix --ext=js --ext=ts",
    "pretest": "npm run lint --silent",
    "lint:ci": "eslint packages tests --ext=jsx --ext=js",
    "test": "jest --runInBand --detectOpenHandles --forceExit tests/*",
    "test:ci": "npm run test:integration && npm run test:packages",
    "test:integration": "jest --ci --runInBand --detectOpenHandles --verbose --forceExit tests/*",
    "test:packages": "jest --ci --runInBand --detectOpenHandles --passWithNoTests --verbose --forceExit packages/*",
    "test:watch": "cross-env DEBUG=jest-mongodb:* jest --runInBand --watch --no-watchman --verbose tests/**",
    "dev": "run-p --print-label dev:*",
    "dev:kitchensink": "cd examples/kitchensink && npm run dev",
    "dev:watch-packages": "workspaces-run --only-fs 'packages/**' --parallel -- npm run watch",
    "publish-packages": "(npm run build || true) && npm publish -ws",
    "update-version": "npm version --no-git-tag-version --workspaces --include-workspace-root",
    "build": "npm run build --workspaces --if-present"
  },
  "devDependencies": {
<<<<<<< HEAD
    "@apollo/client": "^3.6.10",
    "@babel/core": "^7.19.3",
    "@babel/preset-env": "^7.19.3",
    "@shelf/jest-mongodb": "^4.1.0",
    "@types/jest": "^28.1.8",
    "@types/lodash.clone": "^4.5.7",
    "@types/node": "^16.11.62",
    "@typescript-eslint/eslint-plugin": "^5.38.1",
    "@typescript-eslint/parser": "^5.38.1",
=======
    "@apollo/client": "^3.7.0",
    "@babel/core": "^7.19.3",
    "@babel/preset-env": "^7.19.4",
    "@shelf/jest-mongodb": "^4.1.1",
    "@types/jest": "^29.0.0",
    "@types/lodash.clone": "^4.5.7",
    "@types/mocha": "^10.0.0",
    "@types/node": "^16.11.66",
    "@typescript-eslint/eslint-plugin": "^5.40.1",
    "@typescript-eslint/parser": "^5.40.1",
>>>>>>> aee5e95e
    "apollo-upload-client": "^17.0.0",
    "babel-eslint": "^10.1.0",
    "babel-jest": "^29.2.0",
    "cross-env": "^7.0.3",
    "dotenv-extended": "^2.9.0",
<<<<<<< HEAD
    "eslint": "^8.24.0",
=======
    "eslint": "^8.25.0",
>>>>>>> aee5e95e
    "eslint-config-airbnb-base": "^15.0.0",
    "eslint-config-prettier": "^8.5.0",
    "eslint-plugin-import": "^2.26.0",
    "eslint-plugin-prettier": "^4.2.1",
    "form-data": "^4.0.0",
    "graphql": "^16.6.0",
    "jest": "^29.2.0",
    "mongodb": "^4.10.0",
    "node-fetch": "^2.6.7",
    "npm-run-all": "^4.1.5",
    "prettier": "^2.7.1",
<<<<<<< HEAD
    "ts-jest": "^28.0.8",
=======
    "ts-jest": "^29.0.3",
>>>>>>> aee5e95e
    "typescript": "^4.8.4",
    "workspaces-run": "^1.0.1"
  }
}<|MERGE_RESOLUTION|>--- conflicted
+++ resolved
@@ -45,17 +45,6 @@
     "build": "npm run build --workspaces --if-present"
   },
   "devDependencies": {
-<<<<<<< HEAD
-    "@apollo/client": "^3.6.10",
-    "@babel/core": "^7.19.3",
-    "@babel/preset-env": "^7.19.3",
-    "@shelf/jest-mongodb": "^4.1.0",
-    "@types/jest": "^28.1.8",
-    "@types/lodash.clone": "^4.5.7",
-    "@types/node": "^16.11.62",
-    "@typescript-eslint/eslint-plugin": "^5.38.1",
-    "@typescript-eslint/parser": "^5.38.1",
-=======
     "@apollo/client": "^3.7.0",
     "@babel/core": "^7.19.3",
     "@babel/preset-env": "^7.19.4",
@@ -66,17 +55,12 @@
     "@types/node": "^16.11.66",
     "@typescript-eslint/eslint-plugin": "^5.40.1",
     "@typescript-eslint/parser": "^5.40.1",
->>>>>>> aee5e95e
     "apollo-upload-client": "^17.0.0",
     "babel-eslint": "^10.1.0",
     "babel-jest": "^29.2.0",
     "cross-env": "^7.0.3",
     "dotenv-extended": "^2.9.0",
-<<<<<<< HEAD
-    "eslint": "^8.24.0",
-=======
     "eslint": "^8.25.0",
->>>>>>> aee5e95e
     "eslint-config-airbnb-base": "^15.0.0",
     "eslint-config-prettier": "^8.5.0",
     "eslint-plugin-import": "^2.26.0",
@@ -88,11 +72,7 @@
     "node-fetch": "^2.6.7",
     "npm-run-all": "^4.1.5",
     "prettier": "^2.7.1",
-<<<<<<< HEAD
-    "ts-jest": "^28.0.8",
-=======
     "ts-jest": "^29.0.3",
->>>>>>> aee5e95e
     "typescript": "^4.8.4",
     "workspaces-run": "^1.0.1"
   }
