--- conflicted
+++ resolved
@@ -1,11 +1,7 @@
 {
   "name": "@unchainedshop/engine",
   "description": "Unchained Engine",
-<<<<<<< HEAD
   "version": "3.0.0-alpha1",
-=======
-  "version": "2.12.2",
->>>>>>> 1bcf8cb9
   "license": "EUPL-1.2",
   "private": "true",
   "homepage": "https://unchained.shop",
