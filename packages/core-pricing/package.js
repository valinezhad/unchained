Package.describe({
  name: 'unchained:core-pricing',
<<<<<<< HEAD
  version: '0.61.2',
=======
  version: '0.61.3',
>>>>>>> 302bb374
  summary: 'Unchained Engine Core: Pricing',
  git: 'https://github.com/unchainedshop/unchained',
  documentation: 'README.md',
});

Npm.depends({
  'lru-cache': '6.0.0',
});

Package.onUse((api) => {
  api.versionsFrom('1.11.1');
  api.use('ecmascript');
  api.use('unchained:core-logger@0.61.0');

  api.mainModule('pricing.js', 'server');
});

Package.onTest((api) => {
  api.use('ecmascript');
  api.use('unchained:core-pricing');
  api.mainModule('pricing-tests.js');
});<|MERGE_RESOLUTION|>--- conflicted
+++ resolved
@@ -1,10 +1,6 @@
 Package.describe({
   name: 'unchained:core-pricing',
-<<<<<<< HEAD
-  version: '0.61.2',
-=======
   version: '0.61.3',
->>>>>>> 302bb374
   summary: 'Unchained Engine Core: Pricing',
   git: 'https://github.com/unchainedshop/unchained',
   documentation: 'README.md',
