{
  "name": "@unchainedshop/core-currencies",
<<<<<<< HEAD
  "version": "3.0.0",
=======
  "version": "2.8.16",
>>>>>>> eeb607f1
  "main": "lib/currencies-index.js",
  "exports": {
    ".": "./lib/currencies-index.js",
    "./*": "./lib/*"
  },
  "types": "lib/currencies-index.d.ts",
  "type": "module",
  "scripts": {
    "clean": "rm -rf lib",
    "build": "npm run clean && tsc",
    "watch": "tsc -w",
    "test": "NODE_OPTIONS=--experimental-vm-modules jest --detectOpenHandles --forceExit",
    "test:watch": "NODE_OPTIONS=--experimental-vm-modules jest --watch --detectOpenHandles --forceExit"
  },
  "repository": {
    "type": "git",
    "url": "git+https://github.com/unchainedshop/unchained.git"
  },
  "keywords": [
    "unchained",
    "ecommerce",
    "core"
  ],
  "author": "Joël Meiller",
  "license": "EUPL-1.2",
  "bugs": {
    "url": "https://github.com/unchainedshop/unchained/issues"
  },
  "homepage": "https://github.com/unchainedshop/unchained#readme",
  "dependencies": {
<<<<<<< HEAD
    "@unchainedshop/events": "^3.0.0",
    "@unchainedshop/utils": "^3.0.0",
    "simpl-schema": "=3.2.0"
  },
  "devDependencies": {
    "@types/node": "^20.11.5",
    "@unchainedshop/types": "^3.0.0",
=======
    "@unchainedshop/events": "^2.8.16",
    "@unchainedshop/utils": "^2.8.16",
    "simpl-schema": "^3.4.6"
  },
  "devDependencies": {
    "@types/node": "^20.12.11",
    "@unchainedshop/types": "^2.8.16",
>>>>>>> eeb607f1
    "jest": "^29.7.0",
    "ts-jest": "^29.1.2",
    "typescript": "^5.4.5"
  }
}<|MERGE_RESOLUTION|>--- conflicted
+++ resolved
@@ -1,10 +1,6 @@
 {
   "name": "@unchainedshop/core-currencies",
-<<<<<<< HEAD
-  "version": "3.0.0",
-=======
   "version": "2.8.16",
->>>>>>> eeb607f1
   "main": "lib/currencies-index.js",
   "exports": {
     ".": "./lib/currencies-index.js",
@@ -35,15 +31,6 @@
   },
   "homepage": "https://github.com/unchainedshop/unchained#readme",
   "dependencies": {
-<<<<<<< HEAD
-    "@unchainedshop/events": "^3.0.0",
-    "@unchainedshop/utils": "^3.0.0",
-    "simpl-schema": "=3.2.0"
-  },
-  "devDependencies": {
-    "@types/node": "^20.11.5",
-    "@unchainedshop/types": "^3.0.0",
-=======
     "@unchainedshop/events": "^2.8.16",
     "@unchainedshop/utils": "^2.8.16",
     "simpl-schema": "^3.4.6"
@@ -51,7 +38,6 @@
   "devDependencies": {
     "@types/node": "^20.12.11",
     "@unchainedshop/types": "^2.8.16",
->>>>>>> eeb607f1
     "jest": "^29.7.0",
     "ts-jest": "^29.1.2",
     "typescript": "^5.4.5"
