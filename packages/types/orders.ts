import { SortOption } from './api.js';
import {
  Address,
  Configuration,
  Contact,
  FindOptions,
  LogFields,
  TimestampFields,
  _ID,
} from './common.js';
import { UnchainedCore } from './core.js';
import { OrderDeliveriesModule } from './orders.deliveries.js';
import { OrderDiscount, OrderDiscountsModule } from './orders.discounts.js';
import { OrderPaymentsModule } from './orders.payments.js';
import { OrderPositionsModule } from './orders.positions.js';
import { IOrderPricingSheet, OrderPrice, OrderPricingDiscount } from './orders.pricing.js';
import { Product } from './products.js';
import { User } from './user.js';

export enum OrderStatus {
  PENDING = 'PENDING',
  CONFIRMED = 'CONFIRMED',
  FULLFILLED = 'FULLFILLED',
  REJECTED = 'REJECTED',
}

export type Order = {
  _id?: _ID;
  billingAddress?: Address;
  calculation: Array<any>;
  confirmed?: Date;
  rejected?: Date;
  contact?: Contact;
  context?: any;
  countryCode: string;
  currency: string;
  deliveryId?: string;
  fullfilled?: Date;
  orderCode?: string;
  ordered?: Date;
  orderNumber?: string;
  originEnrollmentId?: string;
  paymentId?: string;
  status: OrderStatus | null;
  userId: string;
} & LogFields &
  TimestampFields;

/*
 * Module
 */

export type OrderQuery = {
  includeCarts?: boolean;
  queryString?: string;
  status?: string;
  userId?: string;
};

export type OrderTransactionContext = {
  transactionContext?: any;
  paymentContext?: any;
  deliveryContext?: any;
  orderContext?: any;
  nextStatus?: OrderStatus;
};
export type OrderContextParams<P> = (
  order: Order,
  params: P,
  unchainedAPI: UnchainedCore,
) => Promise<Order>;

export interface OrderQueries {
  findOrder: (
    params: {
      orderId?: string;
      orderNumber?: string;
    },
    options?: FindOptions,
  ) => Promise<Order>;
  findOrders: (
    params: OrderQuery & {
      limit?: number;
      offset?: number;
      sort?: Array<SortOption>;
    },
    options?: FindOptions,
  ) => Promise<Array<Order>>;
  count: (query: OrderQuery) => Promise<number>;
  orderExists: (params: { orderId: string }) => Promise<boolean>;
}
export interface OrderTransformations {
  discounted: (
    order: Order,
    orderDiscount: OrderDiscount,
    unchainedAPI: UnchainedCore,
  ) => Promise<Array<OrderPricingDiscount>>;
  discountTotal: (
    order: Order,
    orderDiscount: OrderDiscount,
    unchainedAPI: UnchainedCore,
  ) => Promise<OrderPrice>;

  isCart: (order: Order) => boolean;
  cart: (order: { countryContext?: string; orderNumber?: string }, user: User) => Promise<Order>;
  pricingSheet: (order: Order) => IOrderPricingSheet;
}

export interface OrderProcessing {
  checkout: (
    orderId: string,
    params: OrderTransactionContext,
    unchainedAPI: UnchainedCore,
  ) => Promise<Order>;
  confirm: (
    orderId: string,
    params: OrderTransactionContext,
    unchainedAPI: UnchainedCore,
  ) => Promise<Order>;
  reject: (
    orderId: string,
    params: OrderTransactionContext,
    unchainedAPI: UnchainedCore,
  ) => Promise<Order>;
  ensureCartForUser: (
    params: { user: User; countryCode?: string },
    unchainedAPI: UnchainedCore,
  ) => Promise<Order>;
  processOrder: OrderContextParams<OrderTransactionContext>;
  sendOrderConfirmationToCustomer: OrderContextParams<OrderTransactionContext>;
  sendOrderRejectionToCustomer: OrderContextParams<OrderTransactionContext>;
  updateStatus: (
    orderId: string,
    params: { status: OrderStatus; info?: string },
    requestContext: Context,
  ) => Promise<Order>;
}

export interface OrderMutations {
  create: (doc: {
    userId: string;
    billingAddress?: Address;
    contact?: Contact;
    countryCode: string;
    currency: string;
    orderNumber?: string;
    originEnrollmentId?: string;
  }) => Promise<Order>;

  delete: (orderId: string) => Promise<number>;

  initProviders: (order: Order, unchainedAPI: UnchainedCore) => Promise<Order>;
  invalidateProviders: (unchainedAPI: UnchainedCore, maxAgeDays: number) => Promise<void>;

  setCartOwner: (params: { orderId: string; userId: string }) => Promise<void>;
  moveCartPositions: (params: { fromOrderId: string; toOrderId: string }) => Promise<void>;

  setDeliveryProvider: (
    orderId: string,
    deliveryProviderId: string,
    unchainedAPI: UnchainedCore,
  ) => Promise<Order>;
  setPaymentProvider: (
    orderId: string,
    paymentProviderId: string,
    unchainedAPI: UnchainedCore,
  ) => Promise<Order>;

  updateBillingAddress: (
    orderId: string,
    billingAddress: Address,
    unchainedAPI: UnchainedCore,
  ) => Promise<Order>;
<<<<<<< HEAD
  updateContact: (orderId: string, contact: Contact, unchainedAPI: UnchainedCore) => Promise<Order>;
  updateContext: (orderId: string, context: any, unchainedAPI: UnchainedCore) => Promise<boolean>;
  updateStatus: (
    orderId: string,
    params: { status: OrderStatus; info?: string },
    unchainedAPI: UnchainedCore,
  ) => Promise<Order>;

  updateCalculation: (orderId: string, unchainedAPI: UnchainedCore) => Promise<Order>;
=======
  updateContact: (orderId: string, contact: Contact, requestContext: Context) => Promise<Order>;
  updateContext: (orderId: string, context: any, requestContext: Context) => Promise<boolean>;
  updateCalculation: (orderId: string, requestContext: Context) => Promise<Order>;
>>>>>>> 5f86adb8
}

export type OrdersModule = OrderQueries &
  OrderTransformations &
  OrderProcessing &
  OrderMutations & {
    // Sub entities
    deliveries: OrderDeliveriesModule;
    discounts: OrderDiscountsModule;
    positions: OrderPositionsModule;
    payments: OrderPaymentsModule;
  };

/*
 * Services
 */

export type MigrateOrderCartsService = (
  params: {
    fromUser: User;
    toUser: User;
    shouldMerge: boolean;
    countryContext: string;
  },
  unchainedAPI: UnchainedCore,
) => Promise<Order>;

export type CreateUserCartService = (
  params: {
    user: User;
    orderNumber?: string;
    countryCode?: string;
  },
  unchainedAPI: UnchainedCore,
) => Promise<Order>;

export interface OrderServices {
  migrateOrderCarts: MigrateOrderCartsService;
  createUserCart: CreateUserCartService;
}

/*
 * Settings
 */

export interface OrderSettingsOrderPositionValidation {
  order: Order;
  product: Product;
  quantityDiff?: number;
  configuration?: Configuration;
}

export interface OrdersSettingsOptions {
  ensureUserHasCart?: boolean;
  orderNumberHashFn?: (order: Order, index: number) => string;
  validateOrderPosition?: (
    validationParams: OrderSettingsOrderPositionValidation,
    context: UnchainedCore,
  ) => Promise<void>;
}<|MERGE_RESOLUTION|>--- conflicted
+++ resolved
@@ -132,7 +132,7 @@
   updateStatus: (
     orderId: string,
     params: { status: OrderStatus; info?: string },
-    requestContext: Context,
+    unchainedAPI: UnchainedCore,
   ) => Promise<Order>;
 }
 
@@ -171,21 +171,9 @@
     billingAddress: Address,
     unchainedAPI: UnchainedCore,
   ) => Promise<Order>;
-<<<<<<< HEAD
   updateContact: (orderId: string, contact: Contact, unchainedAPI: UnchainedCore) => Promise<Order>;
   updateContext: (orderId: string, context: any, unchainedAPI: UnchainedCore) => Promise<boolean>;
-  updateStatus: (
-    orderId: string,
-    params: { status: OrderStatus; info?: string },
-    unchainedAPI: UnchainedCore,
-  ) => Promise<Order>;
-
   updateCalculation: (orderId: string, unchainedAPI: UnchainedCore) => Promise<Order>;
-=======
-  updateContact: (orderId: string, contact: Contact, requestContext: Context) => Promise<Order>;
-  updateContext: (orderId: string, context: any, requestContext: Context) => Promise<boolean>;
-  updateCalculation: (orderId: string, requestContext: Context) => Promise<Order>;
->>>>>>> 5f86adb8
 }
 
 export type OrdersModule = OrderQueries &
