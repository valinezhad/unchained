<<<<<<< HEAD
import { IncomingMessage } from 'http';
import SimpleSchema from 'simpl-schema';
import { Context } from './api.js';
=======
import { AccountsModule, AccountsSettings, AccountsSettingsOptions } from './accounts.js';
>>>>>>> 2c5d526c
import { AssortmentsModule, AssortmentsSettings, AssortmentsSettingsOptions } from './assortments.js';

import { BookmarkServices, BookmarksModule } from './bookmarks.js';

import { CountriesModule, CountryServices } from './countries.js';
import { CurrenciesModule } from './currencies.js';
import {
  DeliveryError as DeliveryErrorType,
  DeliveryModule,
  DeliveryProviderType as DeliveryProviderTypeType,
  DeliverySettingsOptions,
  DeliverySettings,
  IDeliveryAdapter,
  IDeliveryDirector,
} from './delivery.js';
import {
  DeliveryPricingCalculation,
  IDeliveryPricingAdapter,
  IDeliveryPricingDirector,
  IDeliveryPricingSheet,
} from './delivery.pricing.js';
import { IDiscountAdapter, IDiscountDirector } from './discount.js';
import {
  EnrollmentsModule,
  EnrollmentsSettingsOptions,
  EnrollmentStatus as EnrollmentStatusType,
  IEnrollmentAdapter,
  IEnrollmentDirector,
} from './enrollments.js';
import { EventsModule } from './events.js';
import { FileServices, FilesSettings, FilesSettingsOptions, FilesModule } from './files.js';
import {
  FiltersModule,
  FilterType as FilterTypeType,
  IFilterAdapter,
  IFilterDirector,
  FiltersSettings,
  FiltersSettingsOptions,
} from './filters.js';
import { LanguagesModule } from './languages.js';
import { IMessagingDirector, MessagingModule } from './messaging.js';
import {
  OrderServices,
  OrdersModule,
  OrdersSettingsOptions,
  OrderStatus as OrderStatusType,
} from './orders.js';
import { OrderDeliveryStatus as OrderDeliveryStatusType } from './orders.deliveries.js';
import { OrderPaymentStatus as OrderPaymentStatusType } from './orders.payments.js';
import {
  IOrderPricingAdapter,
  IOrderPricingDirector,
  IOrderPricingSheet,
  OrderPricingCalculation,
} from './orders.pricing.js';
import {
  IPaymentAdapter,
  IPaymentDirector,
  PaymentError as PaymentErrorType,
  PaymentModule,
  PaymentSettingsOptions,
  PaymentSettings,
  PaymentProviderType as PaymentProviderTypeType,
} from './payments.js';
import {
  IPaymentPricingAdapter,
  IPaymentPricingDirector,
  IPaymentPricingSheet,
  PaymentPricingCalculation,
} from './payments.pricing.js';
import { PricingSheetParams } from './pricing.js';
import {
  ProductServices,
  ProductsModule,
  ProductStatus as ProductStatusType,
  ProductType,
  ProductsSettings,
} from './products.js';
import {
  IProductPricingAdapter,
  IProductPricingDirector,
  IProductPricingSheet,
  ProductPricingCalculation,
} from './products.pricing.js';
import {
  IQuotationAdapter,
  IQuotationDirector,
  QuotationError as QuotationErrorType,
  QuotationsModule,
  QuotationsSettingsOptions,
  QuotationStatus as QuotationStatusType,
} from './quotations.js';
import {
  IWarehousingAdapter,
  IWarehousingDirector,
  WarehousingError as WarehousingErrorType,
  WarehousingModule,
  WarehousingProviderType as WarehousingProviderTypeType,
} from './warehousing.js';
import {
  IScheduler,
  IWorker,
  IWorkerAdapter,
  IWorkerDirector,
  WorkerModule,
  WorkerSchedule,
  WorkerSettingsOptions,
  WorkStatus as WorkerStatusType,
} from './worker.js';
import { ModuleInput } from './core.js';

declare module '@unchainedshop/core-assortments' {
  function configureAssortmentsModule(
    params: ModuleInput<AssortmentsSettingsOptions>,
  ): Promise<AssortmentsModule>;

  const assortmentsSettings: AssortmentsSettings;
}

declare module '@unchainedshop/core-bookmarks' {
  function configureBookmarksModule(
    params: ModuleInput<Record<string, never>>,
  ): Promise<BookmarksModule>;

  const bookmarkServices: BookmarkServices;
}

declare module '@unchainedshop/core-countries' {
  function configureCountriesModule(
    params: ModuleInput<Record<string, never>>,
  ): Promise<CountriesModule>;

  const countryServices: CountryServices;
}

declare module '@unchainedshop/core-currencies' {
  function configureCurrenciesModule(
    params: ModuleInput<Record<string, never>>,
  ): Promise<CurrenciesModule>;
}

declare module '@unchainedshop/core-delivery' {
  function configureDeliveryModule(
    params: ModuleInput<DeliverySettingsOptions>,
  ): Promise<DeliveryModule>;

  const deliverySettings: DeliverySettings;

  const DeliveryAdapter: IDeliveryAdapter;
  const DeliveryDirector: IDeliveryDirector;
  const DeliveryProviderType: typeof DeliveryProviderTypeType;
  const DeliveryError: typeof DeliveryErrorType;

  const DeliveryPricingAdapter: IDeliveryPricingAdapter;
  const DeliveryPricingDirector: IDeliveryPricingDirector;
  const DeliveryPricingSheet: (
    params: PricingSheetParams<DeliveryPricingCalculation>,
  ) => IDeliveryPricingSheet;
}

declare module '@unchainedshop/core-enrollments' {
  function configureEnrollmentsModule(
    params: ModuleInput<EnrollmentsSettingsOptions>,
  ): Promise<EnrollmentsModule>;

  const enrollmentsSettings;

  const EnrollmentStatus: typeof EnrollmentStatusType;

  const EnrollmentAdapter: IEnrollmentAdapter;
  const EnrollmentDirector: IEnrollmentDirector;
}

declare module '@unchainedshop/core-events' {
  function configureEventsModule(params: ModuleInput<Record<string, never>>): Promise<EventsModule>;
}

declare module '@unchainedshop/core-files' {
  function configureFilesModule(params: ModuleInput<FilesSettingsOptions>): Promise<FilesModule>;

  const fileServices: FileServices;
  const filesSettings: FilesSettings;
}

declare module '@unchainedshop/core-filters' {
  function configureFiltersModule(params: ModuleInput<FiltersSettingsOptions>): Promise<FiltersModule>;

  const filtersSettings: FiltersSettings;

  const FilterType: typeof FilterTypeType;
  const FilterAdapter: IFilterAdapter;
  const FilterDirector: IFilterDirector;
}

declare module '@unchainedshop/core-languages' {
  function configureLanguagesModule(
    params: ModuleInput<Record<string, never>>,
  ): Promise<LanguagesModule>;
}

declare module '@unchainedshop/core-messaging' {
  function configureMessagingModule(params: ModuleInput<Record<string, never>>): MessagingModule;

  const MessagingDirector: IMessagingDirector;

  const messagingLogger: any;
}

declare module '@unchainedshop/core-orders' {
  function configureOrdersModule(params: ModuleInput<OrdersSettingsOptions>): Promise<OrdersModule>;

  const orderServices: OrderServices;
  const ordersSettings;

  const OrderStatus: typeof OrderStatusType;
  const OrderDeliveryStatus: typeof OrderDeliveryStatusType;
  const OrderPaymentStatus: typeof OrderPaymentStatusType;

  const OrderDiscountAdapter: IDiscountAdapter;
  const OrderDiscountDirector: IDiscountDirector;

  const OrderPricingAdapter: IOrderPricingAdapter;
  const OrderPricingDirector: IOrderPricingDirector;
  const OrderPricingSheet: (params: PricingSheetParams<OrderPricingCalculation>) => IOrderPricingSheet;
}

declare module '@unchainedshop/core-payment' {
  function configurePaymentModule(params: ModuleInput<PaymentSettingsOptions>): Promise<PaymentModule>;

  const paymentSettings: PaymentSettings;
  const paymentServices;

  const PaymentDirector: IPaymentDirector;
  const PaymentAdapter: IPaymentAdapter;

  const PaymentPricingAdapter: IPaymentPricingAdapter;
  const PaymentPricingDirector: IPaymentPricingDirector;
  const PaymentPricingSheet: (
    params: PricingSheetParams<PaymentPricingCalculation>,
  ) => IPaymentPricingSheet;

  const PaymentError: typeof PaymentErrorType;
  const PaymentProviderType: typeof PaymentProviderTypeType;
}

declare module '@unchainedshop/core-products' {
  function configureProductsModule(params: ModuleInput<Record<string, never>>): Promise<ProductsModule>;

  const productServices: ProductServices;
  const productsSettings: ProductsSettings;

  const ProductPricingAdapter: IProductPricingAdapter;
  const ProductPricingDirector: IProductPricingDirector;
  const ProductPricingSheet: (
    params: PricingSheetParams<ProductPricingCalculation>,
  ) => IProductPricingSheet;

  const ProductTypes: typeof ProductType;
  const ProductStatus: typeof ProductStatusType;
}

declare module '@unchainedshop/core-quotations' {
  function configureQuotationsModule(
    params: ModuleInput<QuotationsSettingsOptions>,
  ): Promise<QuotationsModule>;

  const quotationsSettings;

  const QuotationStatus: typeof QuotationStatusType;

  const QuotationAdapter: IQuotationAdapter;
  const QuotationDirector: IQuotationDirector;
  const QuotationError: typeof QuotationErrorType;
}

declare module '@unchainedshop/core-warehousing' {
  function configureWarehousingModule(
    params: ModuleInput<WorkerSettingsOptions>,
  ): Promise<WarehousingModule>;

  const WarehousingDirector: IWarehousingDirector;
  const WarehousingAdapter: IWarehousingAdapter;
  const WarehousingError: typeof WarehousingErrorType;
  const WarehousingProviderType: typeof WarehousingProviderTypeType;
}

declare module '@unchainedshop/core-worker' {
  function configureWorkerModule(params: ModuleInput<WorkerSettingsOptions>): Promise<WorkerModule>;

  const WorkerDirector: IWorkerDirector;
  const WorkStatus: typeof WorkerStatusType;
  const WorkerAdapter: IWorkerAdapter<any, any>;

  const EventListenerWorker: IWorker<{ workerId: string }>;
  const IntervalWorker: IWorker<{
    workerId: string;
    batchCount?: number;
    schedule: WorkerSchedule | string;
  }>;
  const FailedRescheduler: IScheduler;
<<<<<<< HEAD
}

declare module '@unchainedshop/core' {
  function initCore(options: UnchainedCoreOptions): Promise<Context>;
}

type APIRoles = {
  allRoles: any;
  actions: any;
  configureRoles(params: any): any;
  updateUserRole(context: Context, roleName: string): any;
};

declare module '@unchainedshop/api' {
  const acl: any;
  const errors: any;
  const roles: APIRoles;
}

declare module '@unchainedshop/mongodb' {
  function initDb(): Promise<Db>;
=======
>>>>>>> 2c5d526c
}<|MERGE_RESOLUTION|>--- conflicted
+++ resolved
@@ -1,14 +1,5 @@
-<<<<<<< HEAD
-import { IncomingMessage } from 'http';
-import SimpleSchema from 'simpl-schema';
-import { Context } from './api.js';
-=======
-import { AccountsModule, AccountsSettings, AccountsSettingsOptions } from './accounts.js';
->>>>>>> 2c5d526c
 import { AssortmentsModule, AssortmentsSettings, AssortmentsSettingsOptions } from './assortments.js';
-
 import { BookmarkServices, BookmarksModule } from './bookmarks.js';
-
 import { CountriesModule, CountryServices } from './countries.js';
 import { CurrenciesModule } from './currencies.js';
 import {
@@ -116,6 +107,82 @@
 } from './worker.js';
 import { ModuleInput } from './core.js';
 
+declare module '@unchainedshop/utils' {
+  function resolveBestSupported(language: string, locales: Locales): Locale;
+  function resolveBestCountry(
+    contextCountry: string,
+    headerCountry: string | string[],
+    countries: Array<Country>,
+  ): string;
+  function resolveUserRemoteAddress(req: IncomingMessage): {
+    remoteAddress: string;
+    remotePort: string;
+  };
+
+  function objectInvert(obj: Record<string, string>): Record<string, string>;
+
+  const systemLocale: Locale;
+
+  const Schemas: {
+    timestampFields: TimestampFields;
+    User: SimpleSchema;
+    Address: SimpleSchema;
+    Contact: SimpleSchema;
+  };
+
+  // Director
+  const BaseAdapter: IBaseAdapter;
+  const BaseDirector: <Adapter extends IBaseAdapter>(
+    directorName: string,
+    options?: {
+      adapterSortKey?: string;
+      adapterKeyField?: string;
+    },
+  ) => IBaseDirector<Adapter>;
+
+  const BaseDiscountAdapter: Omit<IDiscountAdapter, 'key' | 'label' | 'version'>;
+  const BaseDiscountDirector: (directorName: string) => IDiscountDirector;
+
+  const BasePricingAdapter: <
+    AdapterContext extends BasePricingAdapterContext,
+    Calculation extends PricingCalculation,
+  >() => IPricingAdapter<AdapterContext, Calculation, IPricingSheet<Calculation>>;
+
+  const BasePricingDirector: <
+    PricingContext extends BasePricingContext,
+    AdapterPricingContext extends BasePricingAdapterContext,
+    Calculation extends PricingCalculation,
+    Adapter extends IPricingAdapter<AdapterPricingContext, Calculation, IPricingSheet<Calculation>>,
+  >(
+    directorName: string,
+  ) => IPricingDirector<
+    PricingContext,
+    Calculation,
+    AdapterPricingContext,
+    IPricingSheet<Calculation>,
+    Adapter
+  >;
+
+  const BasePricingSheet: <Calculation extends PricingCalculation>(
+    params: PricingSheetParams<Calculation>,
+  ) => IBasePricingSheet<Calculation>;
+}
+
+/*
+ * Director packages
+ */
+
+declare module '@unchainedshop/events' {
+  const emit: EventDirector['emit'];
+  const getEmitAdapter: EventDirector['getEmitAdapter'];
+  const getEmitHistoryAdapter: EventDirector['getEmitHistoryAdapter'];
+  const getRegisteredEvents: EventDirector['getRegisteredEvents'];
+  const registerEvents: EventDirector['registerEvents'];
+  const setEmitAdapter: EventDirector['setEmitAdapter'];
+  const setEmitHistoryAdapter: EventDirector['setEmitHistoryAdapter'];
+  const subscribe: EventDirector['subscribe'];
+}
+
 declare module '@unchainedshop/core-assortments' {
   function configureAssortmentsModule(
     params: ModuleInput<AssortmentsSettingsOptions>,
@@ -305,28 +372,4 @@
     schedule: WorkerSchedule | string;
   }>;
   const FailedRescheduler: IScheduler;
-<<<<<<< HEAD
-}
-
-declare module '@unchainedshop/core' {
-  function initCore(options: UnchainedCoreOptions): Promise<Context>;
-}
-
-type APIRoles = {
-  allRoles: any;
-  actions: any;
-  configureRoles(params: any): any;
-  updateUserRole(context: Context, roleName: string): any;
-};
-
-declare module '@unchainedshop/api' {
-  const acl: any;
-  const errors: any;
-  const roles: APIRoles;
-}
-
-declare module '@unchainedshop/mongodb' {
-  function initDb(): Promise<Db>;
-=======
->>>>>>> 2c5d526c
 }