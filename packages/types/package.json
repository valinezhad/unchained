--- conflicted
+++ resolved
@@ -36,10 +36,6 @@
   "homepage": "https://github.com/unchainedshop/unchained#readme",
   "devDependencies": {
     "@accounts/types": "^0.33.2",
-<<<<<<< HEAD
-    "@apollo/server": "^4.10.5",
-=======
->>>>>>> 3469d186
     "@types/locale": "^0.1.4",
     "@types/node": "^20.14.12",
     "mongodb": "=6.7.0",
