{
  "name": "@unchainedshop/types",
<<<<<<< HEAD
  "version": "3.0.0-alpha1",
=======
  "version": "2.9.4",
>>>>>>> 8a597ef4
  "description": "Types for unchained core packages",
  "repository": {
    "type": "git",
    "url": "git+https://github.com/unchainedshop/unchained.git"
  },
  "type": "module",
  "types": "index.d.ts",
  "main": "index.d.ts",
  "files": [
    "lib/*",
    "*.d.ts",
    "*.ts"
  ],
  "exports": {
    ".": "./index.d.ts",
    "./*": "./lib/*"
  },
  "scripts": {
    "clean": "rm -rf lib",
    "build": "tsc && typedoc",
    "watch": "tsc -w",
    "test": "echo 'No tests'"
  },
  "keywords": [
    "unchained",
    "ecommerce"
  ],
  "author": "Joël Meiller",
  "license": "EUPL-1.2",
  "bugs": {
    "url": "https://github.com/unchainedshop/unchained/issues"
  },
  "homepage": "https://github.com/unchainedshop/unchained#readme",
  "devDependencies": {
    "@accounts/types": "^0.33.2",
    "@apollo/server": "^4.10.4",
    "@types/locale": "^0.1.4",
    "@types/node": "^20.12.13",
    "mongodb": "^6.7.0",
    "simpl-schema": "^3.4.6",
    "typedoc": "^0.25.13",
    "typescript": "^5.4.5"
  }
}<|MERGE_RESOLUTION|>--- conflicted
+++ resolved
@@ -1,10 +1,6 @@
 {
   "name": "@unchainedshop/types",
-<<<<<<< HEAD
   "version": "3.0.0-alpha1",
-=======
-  "version": "2.9.4",
->>>>>>> 8a597ef4
   "description": "Types for unchained core packages",
   "repository": {
     "type": "git",
