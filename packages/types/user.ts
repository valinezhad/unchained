import type { Filter, FindOptions, UpdateFilter, UpdateOptions } from 'mongodb';
import { SortOption } from './api.js';
import { Address, Contact, Locale, TimestampFields } from './common.js';
import { UnchainedCore } from './core.js';
import { Country } from './countries.js';
import { File } from './files.js';
import { Language } from './languages.js';

export interface PushSubscription {
  _id: string;
  userAgent: string;
  expirationTime: number;
  endpoint: string;
}

export interface UserProfile {
  displayName?: string;
  birthday?: Date;
  phoneMobile?: string;
  gender?: string;
  address?: Address;
}

export interface UserLastLogin {
  timestamp?: Date;
  locale?: string;
  countryCode?: string;
  remoteAddress?: string;
  remotePort?: string;
  userAgent?: string;
}

export interface Email {
  address: string;
  verified: boolean;
}

export interface WebAuthnCredentials {
  id: string;
  publicKey: string;
  created: Date;
  aaguid: string;
  counter: number;
  mdsMetadata: any;
}

export interface Web3Address {
  address: string;
  nonce?: number;
  verified: boolean;
}

export interface PushSubscriptionObject {
  userAgent: string;
  endpoint: string;
  expirationTime?: number;
  keys: {
    auth: string;
    p256dh: string;
  };
}

export type User = {
  _id?: string;
  deleted?: Date;
  avatarId?: string;
  emails: Array<Email>;
  guest: boolean;
  initialPassword: boolean;
  lastBillingAddress?: Address;
  lastContact?: Contact;
  lastLogin?: UserLastLogin;
  profile?: UserProfile;
  roles: Array<string>;
  services: any;
  tags?: Array<string>;
  pushSubscriptions: Array<PushSubscriptionObject>;
  username?: string;
  meta?: any;
} & TimestampFields;

export type UserQuery = Filter<User> & {
  includeGuests?: boolean;
  queryString?: string;
};

/*
 * Module
 */
export interface UserData {
  email?: string;
  guest?: boolean;
  initialPassword?: boolean;
  lastBillingAddress?: User['lastBillingAddress'];
  password: string | null;
  webAuthnPublicKeyCredentials?: any;
  profile?: UserProfile;
  roles?: Array<string>;
  username?: string;
}

/*
 * Settings
 */

export interface UsersSettingsOptions {
  mergeUserCartsOnLogin?: boolean;
  autoMessagingAfterUserCreation?: boolean;
}
export interface UsersSettings {
  mergeUserCartsOnLogin: boolean;
  autoMessagingAfterUserCreation: boolean;
  configureSettings: (options: UsersSettingsOptions) => void;
}

export interface WebAuthnCredentialsCreationRequest {
  challenge: string;
  username: string;
  origin: string;
  factor: 'first' | 'second' | 'either';
}

export interface UsersWebAuthnModule {
  findMDSMetadataForAAGUID: (aaguid: string) => Promise<any>;

  createCredentialCreationOptions: (
    origin: string,
    username: string,
    extensionOptions?: any,
  ) => Promise<any>;
  verifyCredentialCreation: (username: string, credentials: any) => Promise<any>;

  createCredentialRequestOptions: (
    origin: string,
    username?: string,
    extensionOptions?: any,
  ) => Promise<any>;
  verifyCredentialRequest: (userPublicKeys: any[], username: string, credentials: any) => Promise<any>;
}

export type UsersModule = {
  // Submodules
  webAuthn: UsersWebAuthnModule;

  // Queries
  count: (query: UserQuery) => Promise<number>;
<<<<<<< HEAD
  findUserById: (userId: _ID) => Promise<User>;
  findUserByToken: (hashedToken?: string) => Promise<User>;
  findUserByResetToken: (token: string) => Promise<User>;
  findUnverifiedEmailToken: (token: string) => Promise<{
    userId: string;
    address: string;
    when: Date;
  }>;
  findUserByEmail(email: string): Promise<User>;
  findUserByUsername(username: string): Promise<User>;
=======
  findUserById: (userId: string) => Promise<User>;
  findUserByToken: (query: { resetToken?: string; hashedToken?: string }) => Promise<User>;
>>>>>>> 2c5d526c
  findUser: (selector: UserQuery & { sort?: Array<SortOption> }, options?: FindOptions) => Promise<User>;
  findUsers: (
    query: UserQuery & {
      sort?: Array<SortOption>;
      limit?: number;
      offset?: number;
    },
  ) => Promise<Array<User>>;
  userExists: (query: { userId: string }) => Promise<boolean>;
  // Transformations
  primaryEmail: (user: User) => Email;
  userLocale: (user: User) => Locale;

<<<<<<< HEAD
  // Mutations
  createUser: (
    userData: UserData,
    options: { skipMessaging?: boolean; skipPasswordEnrollment?: boolean },
  ) => Promise<string>;
  addEmail: (userId: string, email: string) => Promise<void>;
  removeEmail: (userId: string, email: string) => Promise<void>;
  sendVerificationEmail: (userId: string, email: string) => Promise<void>;
  sendResetPasswordEmail: (userId: string, email: string, isEnrollment?: boolean) => Promise<void>;
  verifyEmail: (userId: string, email: string) => Promise<void>;
  setUsername: (userId: string, newUsername: string) => Promise<void>;
  setPassword: (userId: string, newPassword?: string) => Promise<void>;
  verifyPassword: (hashInDb: string, password: string) => Promise<boolean>;
  addRoles: (userId: string, roles: Array<string>) => Promise<number>;
=======
>>>>>>> 2c5d526c
  updateAvatar: (_id: string, fileId: string) => Promise<User>;
  updateGuest: (user: User, guest: boolean) => Promise<void>;
  updateHeartbeat: (userId: string, doc: UserLastLogin) => Promise<User>;
  updateLastBillingAddress: (_id: string, lastAddress: Address) => Promise<User>;
  updateLastContact: (_id: string, lastContact: Contact) => Promise<User>;
  updateProfile: (
    _id: string,
    { profile, meta }: { profile?: UserProfile; meta?: any },
  ) => Promise<User>;
  delete: (userId: string) => Promise<User>;
  updateRoles: (_id: string, roles: Array<string>) => Promise<User>;
  updateTags: (_id: string, tags: Array<string>) => Promise<User>;
  updateUser: (
    selector: Filter<User>,
    modifier: UpdateFilter<User>,
    options: UpdateOptions,
  ) => Promise<void>;
  addPushSubscription: (
    userId: string,
    subscription: any,
    options?: {
      userAgent: string;
      unsubscribeFromOtherUsers: boolean;
    },
  ) => Promise<void>;
  removePushSubscription: (userId: string, p256dh: string) => Promise<void>;
};

/*
 * Services
 */

export type UpdateUserAvatarAfterUploadService = (
  params: { file: File },
  context: UnchainedCore,
) => Promise<void>;

export type GetUserLanguageService = (user: User, context: UnchainedCore) => Promise<Language>;

export type GetUserCountryService = (user: User, context: UnchainedCore) => Promise<Country>;

export type MigrateUserDataService = (
  userIdBeforeLogin,
  userId,
  unchainedAPI: UnchainedCore,
) => Promise<void>;
export interface UserServices {
  getUserCountry: GetUserCountryService;
  getUserLanguage: GetUserLanguageService;
  updateUserAvatarAfterUpload: UpdateUserAvatarAfterUploadService;
  migrateUserData: MigrateUserDataService;
}<|MERGE_RESOLUTION|>--- conflicted
+++ resolved
@@ -144,8 +144,7 @@
 
   // Queries
   count: (query: UserQuery) => Promise<number>;
-<<<<<<< HEAD
-  findUserById: (userId: _ID) => Promise<User>;
+  findUserById: (userId: string) => Promise<User>;
   findUserByToken: (hashedToken?: string) => Promise<User>;
   findUserByResetToken: (token: string) => Promise<User>;
   findUnverifiedEmailToken: (token: string) => Promise<{
@@ -155,10 +154,6 @@
   }>;
   findUserByEmail(email: string): Promise<User>;
   findUserByUsername(username: string): Promise<User>;
-=======
-  findUserById: (userId: string) => Promise<User>;
-  findUserByToken: (query: { resetToken?: string; hashedToken?: string }) => Promise<User>;
->>>>>>> 2c5d526c
   findUser: (selector: UserQuery & { sort?: Array<SortOption> }, options?: FindOptions) => Promise<User>;
   findUsers: (
     query: UserQuery & {
@@ -172,7 +167,6 @@
   primaryEmail: (user: User) => Email;
   userLocale: (user: User) => Locale;
 
-<<<<<<< HEAD
   // Mutations
   createUser: (
     userData: UserData,
@@ -187,8 +181,6 @@
   setPassword: (userId: string, newPassword?: string) => Promise<void>;
   verifyPassword: (hashInDb: string, password: string) => Promise<boolean>;
   addRoles: (userId: string, roles: Array<string>) => Promise<number>;
-=======
->>>>>>> 2c5d526c
   updateAvatar: (_id: string, fileId: string) => Promise<User>;
   updateGuest: (user: User, guest: boolean) => Promise<void>;
   updateHeartbeat: (userId: string, doc: UserLastLogin) => Promise<User>;
