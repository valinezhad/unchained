<<<<<<< HEAD
import type { Db, Filter, FindOptions, UpdateFilter, UpdateOptions } from 'mongodb';
=======
import type { Filter, FindOptions, UpdateFilter, FindOneAndUpdateOptions } from 'mongodb';
>>>>>>> 8a597ef4
import { SortOption } from './api.js';
import { Address, Contact, Locale, TimestampFields } from './common.js';
import { UnchainedCore } from './core.js';
import { Country } from './countries.js';
import { File } from './files.js';
import { Language } from './languages.js';

export interface PushSubscription {
  _id: string;
  userAgent: string;
  expirationTime: number;
  endpoint: string;
}

export interface UserProfile {
  displayName?: string;
  birthday?: Date;
  phoneMobile?: string;
  gender?: string;
  address?: Address;
}

export interface UserLastLogin {
  timestamp?: Date;
  locale?: string;
  countryCode?: string;
  remoteAddress?: string;
  remotePort?: string;
  userAgent?: string;
}

export interface Email {
  address: string;
  verified: boolean;
}

export interface WebAuthnCredentials {
  id: string;
  publicKey: string;
  created: Date;
  aaguid: string;
  counter: number;
  mdsMetadata: any;
}

export interface Web3Address {
  address: string;
  nonce?: number;
  verified: boolean;
}

export interface PushSubscriptionObject {
  userAgent: string;
  endpoint: string;
  expirationTime?: number;
  keys: {
    auth: string;
    p256dh: string;
  };
}

export type User = {
  _id?: string;
  deleted?: Date;
  avatarId?: string;
  emails: Array<Email>;
  guest: boolean;
  initialPassword: boolean;
  lastBillingAddress?: Address;
  lastContact?: Contact;
  lastLogin?: UserLastLogin;
  profile?: UserProfile;
  roles: Array<string>;
  services: any;
  tags?: Array<string>;
  pushSubscriptions: Array<PushSubscriptionObject>;
  username?: string;
  meta?: any;
} & TimestampFields;

export type UserQuery = Filter<User> & {
  includeGuests?: boolean;
  queryString?: string;
};

/*
 * Module
 */
export interface UserData {
  email?: string;
  guest?: boolean;
  initialPassword?: boolean;
  lastBillingAddress?: User['lastBillingAddress'];
  password: string | null;
  webAuthnPublicKeyCredentials?: any;
  profile?: UserProfile;
  roles?: Array<string>;
  username?: string;
}

/*
 * Settings
 */

export interface UserSettingsOptions {
  mergeUserCartsOnLogin?: boolean;
  autoMessagingAfterUserCreation?: boolean;
  validateEmail?: (email: string) => Promise<boolean>;
  validateUsername?: (username: string) => Promise<boolean>;
  validateNewUser?: (user: Partial<User>) => Promise<User>;
  validatePassword?: (password: string) => Promise<boolean>;
}
export interface UserSettings {
  mergeUserCartsOnLogin: boolean;
  autoMessagingAfterUserCreation: boolean;
  validateEmail: (email: string) => Promise<boolean>;
  validateUsername: (username: string) => Promise<boolean>;
  validateNewUser: (user: Partial<User>) => Promise<User>;
  validatePassword: (password: string) => Promise<boolean>;
  configureSettings: (options: UserSettingsOptions, db: Db) => void;
}

export interface WebAuthnCredentialsCreationRequest {
  challenge: string;
  username: string;
  origin: string;
  factor: 'first' | 'second' | 'either';
}

export interface UsersWebAuthnModule {
  findMDSMetadataForAAGUID: (aaguid: string) => Promise<any>;

  createCredentialCreationOptions: (
    origin: string,
    username: string,
    extensionOptions?: any,
  ) => Promise<any>;
  verifyCredentialCreation: (username: string, credentials: any) => Promise<any>;

  createCredentialRequestOptions: (
    origin: string,
    username?: string,
    extensionOptions?: any,
  ) => Promise<any>;
  verifyCredentialRequest: (userPublicKeys: any[], username: string, credentials: any) => Promise<any>;
}

export type UsersModule = {
  // Submodules
  webAuthn: UsersWebAuthnModule;

  // Queries
  count: (query: UserQuery) => Promise<number>;
  findUserById: (userId: string) => Promise<User>;
  findUserByToken: (hashedToken?: string) => Promise<User>;
  findUserByResetToken: (token: string) => Promise<User>;
  findUnverifiedEmailToken: (token: string) => Promise<{
    userId: string;
    address: string;
    when: Date;
  }>;
  findUserByEmail(email: string): Promise<User>;
  findUserByUsername(username: string): Promise<User>;
  findUser: (selector: UserQuery & { sort?: Array<SortOption> }, options?: FindOptions) => Promise<User>;
  findUsers: (
    query: UserQuery & {
      sort?: Array<SortOption>;
      limit?: number;
      offset?: number;
    },
  ) => Promise<Array<User>>;
  userExists: (query: { userId: string }) => Promise<boolean>;
  // Transformations
  primaryEmail: (user: User) => Email;
  userLocale: (user: User) => Locale;

  // Mutations
  createUser: (
    userData: UserData,
    options: { skipMessaging?: boolean; skipPasswordEnrollment?: boolean },
  ) => Promise<string>;
  addEmail: (userId: string, email: string) => Promise<void>;
  removeEmail: (userId: string, email: string) => Promise<void>;
  sendVerificationEmail: (userId: string, email: string) => Promise<void>;
  sendResetPasswordEmail: (userId: string, email: string, isEnrollment?: boolean) => Promise<void>;
  verifyEmail: (userId: string, email: string) => Promise<void>;
  setUsername: (userId: string, newUsername: string) => Promise<void>;
  setPassword: (userId: string, newPassword?: string) => Promise<void>;
  verifyPassword: (hashObject: Record<string, string>, password: string) => Promise<boolean>;
  addRoles: (userId: string, roles: Array<string>) => Promise<number>;
  updateAvatar: (_id: string, fileId: string) => Promise<User>;
  updateGuest: (user: User, guest: boolean) => Promise<void>;
  updateHeartbeat: (userId: string, doc: UserLastLogin) => Promise<User>;
  updateLastBillingAddress: (_id: string, lastAddress: Address) => Promise<User>;
  updateLastContact: (_id: string, lastContact: Contact) => Promise<User>;
  updateProfile: (
    _id: string,
    { profile, meta }: { profile?: UserProfile; meta?: any },
  ) => Promise<User>;
  delete: (userId: string) => Promise<User>;
  updateRoles: (_id: string, roles: Array<string>) => Promise<User>;
  updateTags: (_id: string, tags: Array<string>) => Promise<User>;
  updateUser: (
    selector: Filter<User>,
    modifier: UpdateFilter<User>,
    options: FindOneAndUpdateOptions,
  ) => Promise<void>;
  addPushSubscription: (
    userId: string,
    subscription: any,
    options?: {
      userAgent: string;
      unsubscribeFromOtherUsers: boolean;
    },
  ) => Promise<void>;
  removePushSubscription: (userId: string, p256dh: string) => Promise<void>;
};

/*
 * Services
 */

export type UpdateUserAvatarAfterUploadService = (
  params: { file: File },
  context: UnchainedCore,
) => Promise<void>;

export type GetUserLanguageService = (user: User, context: UnchainedCore) => Promise<Language>;

export type GetUserCountryService = (user: User, context: UnchainedCore) => Promise<Country>;

export type MigrateUserDataService = (
  userIdBeforeLogin,
  userId,
  unchainedAPI: UnchainedCore,
) => Promise<void>;
export interface UserServices {
  getUserCountry: GetUserCountryService;
  getUserLanguage: GetUserLanguageService;
  updateUserAvatarAfterUpload: UpdateUserAvatarAfterUploadService;
  migrateUserData: MigrateUserDataService;
}<|MERGE_RESOLUTION|>--- conflicted
+++ resolved
@@ -1,8 +1,5 @@
-<<<<<<< HEAD
 import type { Db, Filter, FindOptions, UpdateFilter, UpdateOptions } from 'mongodb';
-=======
 import type { Filter, FindOptions, UpdateFilter, FindOneAndUpdateOptions } from 'mongodb';
->>>>>>> 8a597ef4
 import { SortOption } from './api.js';
 import { Address, Contact, Locale, TimestampFields } from './common.js';
 import { UnchainedCore } from './core.js';
