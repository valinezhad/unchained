--- conflicted
+++ resolved
@@ -1,10 +1,6 @@
 {
   "name": "@unchainedshop/plugins",
-<<<<<<< HEAD
   "version": "3.0.0-alpha2",
-=======
-  "version": "2.14.2",
->>>>>>> 7d31dff3
   "main": "lib/plugins-index.js",
   "types": "lib/plugins-index.d.ts",
   "exports": {
@@ -91,7 +87,6 @@
   },
   "devDependencies": {
     "@redis/client": "^1.6.0",
-<<<<<<< HEAD
     "@types/node": "^22.5.4",
     "@unchainedshop/api": "^3.0.0-alpha2",
     "@unchainedshop/core-delivery": "^3.0.0-alpha2",
@@ -108,25 +103,6 @@
     "@unchainedshop/file-upload": "^3.0.0-alpha2",
     "@unchainedshop/logger": "^3.0.0-alpha2",
     "@unchainedshop/utils": "^3.0.0-alpha2",
-=======
-    "@types/node": "^20.16.5",
-    "@unchainedshop/api": "^2.14.2",
-    "@unchainedshop/core-delivery": "^2.14.2",
-    "@unchainedshop/core-enrollments": "^2.14.2",
-    "@unchainedshop/core-filters": "^2.14.2",
-    "@unchainedshop/core-messaging": "^2.14.2",
-    "@unchainedshop/core-orders": "^2.14.2",
-    "@unchainedshop/core-payment": "^2.14.2",
-    "@unchainedshop/core-products": "^2.14.2",
-    "@unchainedshop/core-quotations": "^2.14.2",
-    "@unchainedshop/core-warehousing": "^2.14.2",
-    "@unchainedshop/core-worker": "^2.14.2",
-    "@unchainedshop/events": "^2.14.2",
-    "@unchainedshop/file-upload": "^2.14.2",
-    "@unchainedshop/logger": "^2.14.2",
-    "@unchainedshop/types": "^2.14.2",
-    "@unchainedshop/utils": "^2.14.2",
->>>>>>> 7d31dff3
     "bluebird": "^3.7.2",
     "event-iterator": "^2.0.0",
     "express": "^4.21.0",
