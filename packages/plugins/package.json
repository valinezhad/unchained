{
  "name": "@unchainedshop/plugins",
  "version": "2.5.12",
  "main": "lib/plugins-index.js",
  "types": "lib/plugins-index.d.ts",
  "exports": {
    ".": "./lib/plugins-index.js",
    "./*": "./lib/*",
    "./worker/BulkImportWorker": "./lib/worker/bulk-import",
    "./worker/ZombieKillerWorker": "./lib/worker/zombie-killer",
    "./worker/GenerateOrderWorker": "./lib/worker/enrollment-order-generator",
    "./worker/MessageWorker": "./lib/worker/message"
  },
  "typesVersions": {
    "*": {
      "delivery/*": [
        "./lib/delivery/*"
      ],
      "enrollments/*": [
        "./lib/enrollments/*"
      ],
      "events/*": [
        "./lib/events/*"
      ],
      "files/*": [
        "./lib/files/*"
      ],
      "filters/*": [
        "./lib/filters/*"
      ],
      "payment/*": [
        "./lib/payment/*"
      ],
      "pricing/*": [
        "./lib/pricing/*"
      ],
      "quotations/*": [
        "./lib/quotations/*"
      ],
      "warehousing/*": [
        "./lib/warehousing/*"
      ],
      "worker/*": [
        "./lib/worker/*"
      ],
      "worker/GenerateOrderWorker": [
        "./lib/worker/enrollment-order-generator"
      ]
    }
  },
  "type": "module",
  "scripts": {
    "clean": "rm -rf lib",
    "build": "npm run clean && tsc",
    "watch": "tsc -w",
    "test": "NODE_OPTIONS=--experimental-vm-modules jest --detectOpenHandles --forceExit",
    "test:watch": "NODE_OPTIONS=--experimental-vm-modules jest --watch --detectOpenHandles --forceExit"
  },
  "repository": {
    "type": "git",
    "url": "git+https://github.com/unchainedshop/unchained.git"
  },
  "keywords": [
    "unchained",
    "ecommerce",
    "core"
  ],
  "author": "Joël Meiller",
  "license": "EUPL-1.2",
  "bugs": {
    "url": "https://github.com/unchainedshop/unchained/issues"
  },
  "homepage": "https://github.com/unchainedshop/unchained#readme",
  "optionalDependencies": {
    "@redis/client": "^1.5.8",
    "bip32": "^4.0.0",
    "escape-string-regexp": "^5.0.0",
    "ethers": "^6.10.0",
    "express": "^4.18.2",
    "mongodb": "^6.3.0",
<<<<<<< HEAD
    "postfinancecheckout": "^4.1.1",
    "stripe": "^13.11.0",
    "tiny-secp256k1": "^2.2.3",
=======
    "open": "^10.0.0",
    "postfinancecheckout": "^4.1.1",
    "stripe": "^13.11.0",
    "tiny-secp256k1": "^2.2.3",
    "twilio": "^4.20.1",
>>>>>>> b86dc773
    "web-push": "^3.6.3"
  },
  "devDependencies": {
    "@redis/client": "^1.5.13",
    "@types/node": "^20.11.5",
    "@unchainedshop/api": "^2.5.12",
    "@unchainedshop/core-delivery": "^2.5.12",
    "@unchainedshop/core-enrollments": "^2.5.12",
    "@unchainedshop/core-filters": "^2.5.12",
    "@unchainedshop/core-messaging": "^2.5.12",
    "@unchainedshop/core-orders": "^2.5.12",
    "@unchainedshop/core-payment": "^2.5.12",
    "@unchainedshop/core-products": "^2.5.12",
    "@unchainedshop/core-quotations": "^2.5.12",
    "@unchainedshop/core-warehousing": "^2.5.12",
    "@unchainedshop/core-worker": "^2.5.12",
    "@unchainedshop/events": "^2.5.12",
    "@unchainedshop/file-upload": "^2.5.12",
    "@unchainedshop/logger": "^2.5.12",
    "@unchainedshop/types": "^2.5.12",
    "@unchainedshop/utils": "^2.5.12",
    "bluebird": "^3.7.2",
    "event-iterator": "^2.0.0",
    "express": "^4.18.2",
    "jest": "^29.7.0",
    "JSONStream": "^1.3.5",
    "minio": "^7.1.3",
    "mongodb": "^6.3.0",
    "node-sheets": "^1.2.0",
    "nodemailer": "^6.9.8",
    "open": "^10.0.3",
    "postfinancecheckout": "^4.4.0",
    "request": "^2.88.2",
    "ts-jest": "^29.1.1",
    "typescript": "^5.3.3",
    "web-push": "^3.6.7",
    "xml-js": "^1.6.11"
  }
}<|MERGE_RESOLUTION|>--- conflicted
+++ resolved
@@ -78,17 +78,11 @@
     "ethers": "^6.10.0",
     "express": "^4.18.2",
     "mongodb": "^6.3.0",
-<<<<<<< HEAD
-    "postfinancecheckout": "^4.1.1",
-    "stripe": "^13.11.0",
-    "tiny-secp256k1": "^2.2.3",
-=======
     "open": "^10.0.0",
     "postfinancecheckout": "^4.1.1",
     "stripe": "^13.11.0",
     "tiny-secp256k1": "^2.2.3",
     "twilio": "^4.20.1",
->>>>>>> b86dc773
     "web-push": "^3.6.3"
   },
   "devDependencies": {
