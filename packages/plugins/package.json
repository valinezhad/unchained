{
  "name": "@unchainedshop/plugins",
<<<<<<< HEAD
  "version": "3.0.0-alpha1",
=======
  "version": "2.9.4",
>>>>>>> 8a597ef4
  "main": "lib/plugins-index.js",
  "types": "lib/plugins-index.d.ts",
  "exports": {
    ".": "./lib/plugins-index.js",
    "./*": "./lib/*",
    "./worker/BulkImportWorker": "./lib/worker/bulk-import",
    "./worker/ZombieKillerWorker": "./lib/worker/zombie-killer",
    "./worker/GenerateOrderWorker": "./lib/worker/enrollment-order-generator",
    "./worker/MessageWorker": "./lib/worker/message"
  },
  "typesVersions": {
    "*": {
      "delivery/*": [
        "./lib/delivery/*"
      ],
      "enrollments/*": [
        "./lib/enrollments/*"
      ],
      "events/*": [
        "./lib/events/*"
      ],
      "files/*": [
        "./lib/files/*"
      ],
      "filters/*": [
        "./lib/filters/*"
      ],
      "payment/*": [
        "./lib/payment/*"
      ],
      "pricing/*": [
        "./lib/pricing/*"
      ],
      "quotations/*": [
        "./lib/quotations/*"
      ],
      "warehousing/*": [
        "./lib/warehousing/*"
      ],
      "worker/*": [
        "./lib/worker/*"
      ],
      "worker/GenerateOrderWorker": [
        "./lib/worker/enrollment-order-generator"
      ]
    }
  },
  "type": "module",
  "scripts": {
    "clean": "rm -rf lib",
    "build": "npm run clean && tsc",
    "watch": "tsc -w",
    "test": "NODE_OPTIONS=--experimental-vm-modules jest --detectOpenHandles --forceExit",
    "test:watch": "NODE_OPTIONS=--experimental-vm-modules jest --watch --detectOpenHandles --forceExit"
  },
  "repository": {
    "type": "git",
    "url": "git+https://github.com/unchainedshop/unchained.git"
  },
  "keywords": [
    "unchained",
    "ecommerce",
    "core"
  ],
  "author": "Joël Meiller",
  "license": "EUPL-1.2",
  "bugs": {
    "url": "https://github.com/unchainedshop/unchained/issues"
  },
  "homepage": "https://github.com/unchainedshop/unchained#readme",
  "optionalDependencies": {
    "@redis/client": "^1.5.8",
    "bip32": "^4.0.0",
    "escape-string-regexp": "^5.0.0",
    "ethers": "^6.12.1",
    "express": "^4.18.2",
    "lru-cache": "^10.0.0",
    "open": "^10.0.0",
    "postfinancecheckout": "^4.1.1",
    "stripe": "15.7",
    "tiny-secp256k1": "^2.2.3",
    "twilio": "^5.1.0",
    "web-push": "^3.6.3"
  },
  "devDependencies": {
<<<<<<< HEAD
    "@redis/client": "^1.5.14",
    "@types/node": "^20.12.11",
    "@unchainedshop/api": "^3.0.0-alpha1",
    "@unchainedshop/core-delivery": "^3.0.0-alpha1",
    "@unchainedshop/core-enrollments": "^3.0.0-alpha1",
    "@unchainedshop/core-filters": "^3.0.0-alpha1",
    "@unchainedshop/core-messaging": "^3.0.0-alpha1",
    "@unchainedshop/core-orders": "^3.0.0-alpha1",
    "@unchainedshop/core-payment": "^3.0.0-alpha1",
    "@unchainedshop/core-products": "^3.0.0-alpha1",
    "@unchainedshop/core-quotations": "^3.0.0-alpha1",
    "@unchainedshop/core-warehousing": "^3.0.0-alpha1",
    "@unchainedshop/core-worker": "^3.0.0-alpha1",
    "@unchainedshop/events": "^3.0.0-alpha1",
    "@unchainedshop/file-upload": "^3.0.0-alpha1",
    "@unchainedshop/logger": "^3.0.0-alpha1",
    "@unchainedshop/types": "^3.0.0-alpha1",
    "@unchainedshop/utils": "^3.0.0-alpha1",
=======
    "@redis/client": "^1.5.16",
    "@types/node": "^20.12.13",
    "@unchainedshop/api": "^2.9.4",
    "@unchainedshop/core-delivery": "^2.9.4",
    "@unchainedshop/core-enrollments": "^2.9.4",
    "@unchainedshop/core-filters": "^2.9.4",
    "@unchainedshop/core-messaging": "^2.9.4",
    "@unchainedshop/core-orders": "^2.9.4",
    "@unchainedshop/core-payment": "^2.9.4",
    "@unchainedshop/core-products": "^2.9.4",
    "@unchainedshop/core-quotations": "^2.9.4",
    "@unchainedshop/core-warehousing": "^2.9.4",
    "@unchainedshop/core-worker": "^2.9.4",
    "@unchainedshop/events": "^2.9.4",
    "@unchainedshop/file-upload": "^2.9.4",
    "@unchainedshop/logger": "^2.9.4",
    "@unchainedshop/types": "^2.9.4",
    "@unchainedshop/utils": "^2.9.4",
>>>>>>> 8a597ef4
    "bluebird": "^3.7.2",
    "event-iterator": "^2.0.0",
    "express": "^4.19.2",
    "jest": "^29.7.0",
    "JSONStream": "^1.3.5",
    "lru-cache": "^10.2.2",
    "minio": "^8.0.0",
    "node-sheets": "^1.2.0",
    "nodemailer": "^6.9.13",
    "open": "^10.1.0",
    "postfinancecheckout": "^4.5.0",
    "request": "^2.88.2",
    "ts-jest": "^29.1.4",
    "typescript": "^5.4.5",
    "web-push": "^3.6.7",
    "xml-js": "^1.6.11"
  }
}<|MERGE_RESOLUTION|>--- conflicted
+++ resolved
@@ -1,10 +1,6 @@
 {
   "name": "@unchainedshop/plugins",
-<<<<<<< HEAD
   "version": "3.0.0-alpha1",
-=======
-  "version": "2.9.4",
->>>>>>> 8a597ef4
   "main": "lib/plugins-index.js",
   "types": "lib/plugins-index.d.ts",
   "exports": {
@@ -90,7 +86,6 @@
     "web-push": "^3.6.3"
   },
   "devDependencies": {
-<<<<<<< HEAD
     "@redis/client": "^1.5.14",
     "@types/node": "^20.12.11",
     "@unchainedshop/api": "^3.0.0-alpha1",
@@ -109,26 +104,6 @@
     "@unchainedshop/logger": "^3.0.0-alpha1",
     "@unchainedshop/types": "^3.0.0-alpha1",
     "@unchainedshop/utils": "^3.0.0-alpha1",
-=======
-    "@redis/client": "^1.5.16",
-    "@types/node": "^20.12.13",
-    "@unchainedshop/api": "^2.9.4",
-    "@unchainedshop/core-delivery": "^2.9.4",
-    "@unchainedshop/core-enrollments": "^2.9.4",
-    "@unchainedshop/core-filters": "^2.9.4",
-    "@unchainedshop/core-messaging": "^2.9.4",
-    "@unchainedshop/core-orders": "^2.9.4",
-    "@unchainedshop/core-payment": "^2.9.4",
-    "@unchainedshop/core-products": "^2.9.4",
-    "@unchainedshop/core-quotations": "^2.9.4",
-    "@unchainedshop/core-warehousing": "^2.9.4",
-    "@unchainedshop/core-worker": "^2.9.4",
-    "@unchainedshop/events": "^2.9.4",
-    "@unchainedshop/file-upload": "^2.9.4",
-    "@unchainedshop/logger": "^2.9.4",
-    "@unchainedshop/types": "^2.9.4",
-    "@unchainedshop/utils": "^2.9.4",
->>>>>>> 8a597ef4
     "bluebird": "^3.7.2",
     "event-iterator": "^2.0.0",
     "express": "^4.19.2",
