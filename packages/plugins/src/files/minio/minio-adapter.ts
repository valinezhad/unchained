--- conflicted
+++ resolved
@@ -114,11 +114,7 @@
 export const MinioAdapter: IFileAdapter = {
   key: 'shop.unchained.file-upload-plugin.minio',
   label: 'Uploads files into an S3 bucket using minio',
-<<<<<<< HEAD
-  version: '1.0.0',
-=======
   version: '1.1.0',
->>>>>>> bfce68be
 
   ...FileAdapter,
 
