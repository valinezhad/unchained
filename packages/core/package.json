--- conflicted
+++ resolved
@@ -1,10 +1,6 @@
 {
   "name": "@unchainedshop/core",
-<<<<<<< HEAD
   "version": "3.0.0-alpha1",
-=======
-  "version": "2.11.1",
->>>>>>> 79c54035
   "main": "lib/core-index.js",
   "exports": {
     ".": "./lib/core-index.js",
@@ -14,13 +10,8 @@
   "type": "module",
   "scripts": {
     "clean": "rm -rf lib",
-<<<<<<< HEAD
-    "build": "npm run clean && tsc",
-    "watch": "tsc -w",
-=======
     "prepublishOnly": "npm run clean && tsc",
     "watch": "tsc -w ",
->>>>>>> 79c54035
     "test": "NODE_OPTIONS=--experimental-vm-modules jest --detectOpenHandles --forceExit",
     "test:watch": "NODE_OPTIONS=--experimental-vm-modules jest --watch --detectOpenHandles --forceExit"
   },
@@ -40,7 +31,6 @@
   },
   "homepage": "https://github.com/unchainedshop/unchained#readme",
   "dependencies": {
-<<<<<<< HEAD
     "@unchainedshop/core-assortments": "^3.0.0-alpha1",
     "@unchainedshop/core-bookmarks": "^3.0.0-alpha1",
     "@unchainedshop/core-countries": "^3.0.0-alpha1",
@@ -64,32 +54,6 @@
   "devDependencies": {
     "@types/node": "^20.14.2",
     "@unchainedshop/types": "^3.0.0-alpha1",
-=======
-    "@unchainedshop/core-accountsjs": "^2.11.1",
-    "@unchainedshop/core-assortments": "^2.11.1",
-    "@unchainedshop/core-bookmarks": "^2.11.1",
-    "@unchainedshop/core-countries": "^2.11.1",
-    "@unchainedshop/core-currencies": "^2.11.1",
-    "@unchainedshop/core-delivery": "^2.11.1",
-    "@unchainedshop/core-enrollments": "^2.11.1",
-    "@unchainedshop/core-events": "^2.11.1",
-    "@unchainedshop/core-files": "^2.11.1",
-    "@unchainedshop/core-filters": "^2.11.1",
-    "@unchainedshop/core-languages": "^2.11.1",
-    "@unchainedshop/core-messaging": "^2.11.1",
-    "@unchainedshop/core-orders": "^2.11.1",
-    "@unchainedshop/core-payment": "^2.11.1",
-    "@unchainedshop/core-products": "^2.11.1",
-    "@unchainedshop/core-quotations": "^2.11.1",
-    "@unchainedshop/core-users": "^2.11.1",
-    "@unchainedshop/core-warehousing": "^2.11.1",
-    "@unchainedshop/core-worker": "^2.11.1",
-    "@unchainedshop/logger": "^2.11.1"
-  },
-  "devDependencies": {
-    "@types/node": "^20.14.8",
-    "@unchainedshop/types": "^2.11.1",
->>>>>>> 79c54035
     "jest": "^29.7.0",
     "ts-jest": "^29.1.5",
     "typescript": "^5.4.5"
