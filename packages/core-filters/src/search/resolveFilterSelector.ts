--- conflicted
+++ resolved
@@ -1,14 +1,9 @@
 import { Filter, FilterAdapterActions, SearchQuery } from '@unchainedshop/types/filters.js';
 import { mongodb } from '@unchainedshop/mongodb';
 
-<<<<<<< HEAD
-const defaultSelector = ({ filterIds, filterQuery, includeInactive }: SearchQuery) => {
-  const selector: mongodb.Filter<Filter> = {};
-=======
 const defaultSelector = (searchQuery: SearchQuery) => {
   const { filterIds, filterQuery, includeInactive } = searchQuery;
-  const selector: Query = {};
->>>>>>> b86dc773
+  const selector: mongodb.Filter<Filter> = {};
   const keys = (filterQuery || []).map((filter) => filter.key);
 
   if (filterIds) {
