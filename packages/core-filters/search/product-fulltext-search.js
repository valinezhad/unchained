import { FilterDirector } from 'meteor/unchained:core-filters';

export default ({
<<<<<<< HEAD
    query,
    filterSelector,
    productSelector,
    sortStage,
    ...rest
  }) =>
  async (productIdResolver) => {
    const director = new FilterDirector({
      query,
      ...rest,
    });

=======
  query,
  filterSelector,
  productSelector,
  sortStage,
  ...options
}) => {
  const director = new FilterDirector({
    query,
    ...options,
  });
  return async (productIdResolver) => {
>>>>>>> 0a95bb86
    const foundProductIds = await director.searchProducts(productIdResolver, {
      filterSelector,
      productSelector,
      sortStage,
    });
    return foundProductIds || [];
<<<<<<< HEAD
  };
=======
  };
};
>>>>>>> 0a95bb86
<|MERGE_RESOLUTION|>--- conflicted
+++ resolved
@@ -1,20 +1,6 @@
 import { FilterDirector } from 'meteor/unchained:core-filters';
 
 export default ({
-<<<<<<< HEAD
-    query,
-    filterSelector,
-    productSelector,
-    sortStage,
-    ...rest
-  }) =>
-  async (productIdResolver) => {
-    const director = new FilterDirector({
-      query,
-      ...rest,
-    });
-
-=======
   query,
   filterSelector,
   productSelector,
@@ -26,16 +12,11 @@
     ...options,
   });
   return async (productIdResolver) => {
->>>>>>> 0a95bb86
     const foundProductIds = await director.searchProducts(productIdResolver, {
       filterSelector,
       productSelector,
       sortStage,
     });
     return foundProductIds || [];
-<<<<<<< HEAD
   };
-=======
-  };
-};
->>>>>>> 0a95bb86
+};