import { FilterDirector } from 'meteor/unchained:core-filters';
import { Filters } from '../db/collections';

<<<<<<< HEAD
export default ({ query, filterSelector }) =>
  async (productIdResolver) => {
    const { filterQuery, forceLiveCollection } = query;
    if (!filterQuery || filterQuery.length === 0) return productIdResolver;

    const [selector, allProductIds] = await Promise.all([
      filterSelector,
      productIdResolver,
    ]);
    const filters = selector ? Filters.find(selector).fetch() : [];
    const intersectedProductIds = intersectProductIds({
      productIds: allProductIds,
      filters,
      filterQuery,
      forceLiveCollection,
    });

    return [...intersectedProductIds];
  };
=======
export default ({ query, filterSelector, ...options }) => {
  const { filterQuery, forceLiveCollection } = query;
  const director = new FilterDirector({
    query,
    ...options,
  });

  return async (productIdResolver) => {
    if (!filterQuery || filterQuery.length === 0) return productIdResolver;

    const [selector, allProductIds] = await Promise.all([
      filterSelector,
      productIdResolver,
    ]);
    const filters = selector ? Filters.find(selector).fetch() : [];

    const intersectedProductIds = filters.reduce((productIdSet, filter) => {
      if (!filterQuery[filter.key]) return productIdSet;
      const filterOptionProductIds = filter.productIds({
        values: filterQuery[filter.key],
        forceLiveCollection,
      });

      return director.intersect(productIdSet, new Set(filterOptionProductIds));
    }, new Set(allProductIds));

    return [...intersectedProductIds];
  };
};
>>>>>>> 0a95bb86
<|MERGE_RESOLUTION|>--- conflicted
+++ resolved
@@ -1,27 +1,6 @@
 import { FilterDirector } from 'meteor/unchained:core-filters';
 import { Filters } from '../db/collections';
 
-<<<<<<< HEAD
-export default ({ query, filterSelector }) =>
-  async (productIdResolver) => {
-    const { filterQuery, forceLiveCollection } = query;
-    if (!filterQuery || filterQuery.length === 0) return productIdResolver;
-
-    const [selector, allProductIds] = await Promise.all([
-      filterSelector,
-      productIdResolver,
-    ]);
-    const filters = selector ? Filters.find(selector).fetch() : [];
-    const intersectedProductIds = intersectProductIds({
-      productIds: allProductIds,
-      filters,
-      filterQuery,
-      forceLiveCollection,
-    });
-
-    return [...intersectedProductIds];
-  };
-=======
 export default ({ query, filterSelector, ...options }) => {
   const { filterQuery, forceLiveCollection } = query;
   const director = new FilterDirector({
@@ -50,5 +29,4 @@
 
     return [...intersectedProductIds];
   };
-};
->>>>>>> 0a95bb86
+};