--- conflicted
+++ resolved
@@ -157,11 +157,7 @@
     );
 
     WorkerDirector.events.emit(WorkerEventTypes.ALLOCATED, {
-<<<<<<< HEAD
-      work: removePrivateFields(result.value),
-=======
-      work: result,
->>>>>>> 088ff2d9
+      work: removePrivateFields(result),
     });
 
     return result;
