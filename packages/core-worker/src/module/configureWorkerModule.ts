--- conflicted
+++ resolved
@@ -8,22 +8,13 @@
   ModuleInput,
 } from '@unchainedshop/mongodb';
 import { emit, registerEvents } from '@unchainedshop/events';
-<<<<<<< HEAD
-import { buildObfuscatedFieldsFilter, SortDirection, SortOption } from '@unchainedshop/utils';
-import { Work, WorkQueueCollection, WorkStatus } from '../db/WorkQueueCollection.js';
-=======
 import {
   buildObfuscatedFieldsFilter,
   DateFilterInput,
   SortDirection,
   SortOption,
 } from '@unchainedshop/utils';
-import { WorkQueueCollection } from '../db/WorkQueueCollection.js';
-import { DIRECTOR_MARKED_FAILED_ERROR, WorkerDirector } from '../director/WorkerDirector.js';
-import { WorkerEventTypes } from '../director/WorkerEventTypes.js';
-import { WorkStatus } from '../director/WorkStatus.js';
-import { Work } from '../types.js';
->>>>>>> b1c91037
+import { Work, WorkQueueCollection, WorkStatus } from '../db/WorkQueueCollection.js';
 import addMigrations from './migrations/addMigrations.js';
 
 const { UNCHAINED_WORKER_ID = os.hostname() } = process.env;
@@ -72,60 +63,6 @@
   scheduled?: { end?: Date; start?: Date };
 };
 
-<<<<<<< HEAD
-=======
-export type WorkerModule = {
-  activeWorkTypes: () => Promise<Array<string>>;
-  findWork: (query: { workId?: string; originalWorkId?: string }) => Promise<Work>;
-  findWorkQueue: (
-    query: WorkQueueQuery & {
-      sort?: Array<SortOption>;
-      limit?: number;
-      skip?: number;
-    },
-  ) => Promise<Array<Work>>;
-  count: (query: WorkQueueQuery) => Promise<number>;
-  workExists: (query: { workId?: string; originalWorkId?: string }) => Promise<boolean>;
-
-  // Transformations
-  status: (work: Work) => WorkStatus;
-
-  type: (work: Work) => string;
-
-  // Mutations
-  addWork: (data: WorkData) => Promise<Work>;
-
-  allocateWork: (doc: { types: Array<string>; worker: string }) => Promise<Work>;
-
-  processNextWork: (unchainedAPI, workerId?: string) => Promise<Work>;
-
-  rescheduleWork: (work: Work, scheduled: Date, unchainedAPI) => Promise<Work>;
-
-  ensureOneWork: (work: WorkData) => Promise<Work>;
-
-  ensureNoWork: (work: { priority: number; type: string; scheduleId: string }) => Promise<void>;
-
-  finishWork: (
-    _id: string,
-    data: WorkResult<any> & {
-      finished?: Date;
-      started?: Date;
-      worker?: string;
-    },
-  ) => Promise<Work | null>;
-
-  deleteWork: (_id: string) => Promise<Work | null>;
-
-  markOldWorkAsFailed: (params: {
-    types: Array<string>;
-    worker: string;
-    referenceDate: Date;
-  }) => Promise<Array<Work>>;
-
-  getReport: (params: { types?: string[]; dateRange?: DateFilterInput }) => Promise<WorkerReport[]>;
-};
-
->>>>>>> b1c91037
 const WORK_STATUS_FILTER_MAP = {
   [WorkStatus.DELETED]: { deleted: { $exists: true } },
   [WorkStatus.NEW]: {
@@ -673,17 +610,13 @@
       );
     },
 
-<<<<<<< HEAD
-    getReport: async (
-      { types, from, to }: { types?: string[]; from?: Date; to?: Date } = {
-        types: null,
-        from: null,
-        to: null,
-      },
-    ): Promise<WorkerReport[]> => {
-=======
-    getReport: async ({ types, dateRange } = { types: null, dateRange: {} }) => {
->>>>>>> b1c91037
+    getReport: async ({
+      types,
+      dateRange,
+    }: {
+      types?: Array<string>;
+      dateRange?: DateFilterInput;
+    }): Promise<WorkerReport[]> => {
       const pipeline = [];
       const matchConditions = [];
       // build date filter based on provided values it can be a range if both to and from is supplied
