import 'meteor/dburles:collection-helpers';
import { Promise } from 'meteor/promise';
import { ProductPricingDirector } from 'meteor/unchained:core-pricing';
import { WarehousingProviders } from 'meteor/unchained:core-warehousing';
import { DeliveryProviders } from 'meteor/unchained:core-delivery';
import { Countries } from 'meteor/unchained:core-countries';
import { findLocalizedText } from 'meteor/unchained:core';
import { objectInvert, slugify } from 'meteor/unchained:utils';
import { Locale } from 'locale';
import crypto from 'crypto';
import { Products, ProductTexts } from './collections';
import { ProductVariations } from '../product-variations/collections';
import { ProductMedia, Media } from '../product-media/collections';
import { ProductReviews } from '../product-reviews/collections';

import { ProductStatus, ProductTypes } from './schema';

Products.createProduct = (
  { authorId, locale, title, type, ...rest },
  { autopublish = false } = {}
) => {
  const product = {
    created: new Date(),
    authorId,
    type: ProductTypes[type],
    status: ProductStatus.DRAFT,
    sequence: Products.getNewSequence(),
    ...rest
  };
  const productId = Products.insert(product);
  const productObject = Products.findOne({ _id: productId });
  productObject.upsertLocalizedText({ locale, title });
  if (autopublish) {
    productObject.publish();
  }
  return productObject;
};

Products.updateProduct = ({ productId, ...product }) => {
  Products.update(
    { _id: productId },
    {
      $set: {
        ...product,
        updated: new Date()
      }
    }
  );
  return Products.findOne({ _id: productId });
};

Products.getNewSequence = oldSequence => {
  const sequence = oldSequence + 1 || Products.find({}).count() * 10;
  if (Products.find({ sequence }).count() > 0) {
    return Products.getNewSequence(sequence);
  }
  return sequence;
};

Products.helpers({
  publish() {
    switch (this.status) {
      case ProductStatus.DRAFT:
        Products.update(
          { _id: this._id },
          {
            $set: {
              status: ProductStatus.ACTIVE,
              updated: new Date(),
              published: new Date()
            }
          }
        );
        return true;
      default:
        return false;
    }
  },
  unpublish() {
    switch (this.status) {
      case ProductStatus.ACTIVE:
        Products.update(
          { _id: this._id },
          {
            $set: {
              status: ProductStatus.DRAFT,
              updated: new Date(),
              published: null
            }
          }
        );
        return true;
      default:
        return false;
    }
  },
  upsertLocalizedText({ locale, title, slug: propablyUsedSlug, ...rest }) {
    const slug = ProductTexts.getUnusedSlug(
      propablyUsedSlug || title || this._id,
      {
        productId: { $ne: this._id }
      },
      !!propablyUsedSlug
    );

    ProductTexts.upsert(
      {
        productId: this._id,
        locale
      },
      {
        $set: {
          updated: new Date(),
          title,
          locale,
          slug,
          ...rest
        }
      },
      { bypassCollection2: true }
    );

    Products.update(
      {
        _id: this._id
      },
      {
        $set: {
          updated: new Date()
        },
        $addToSet: {
          slugs: slug
        }
      }
    );
    return ProductTexts.findOne({ productId: this._id, locale });
  },
  addMediaLink({ mediaId, meta }) {
    const sortKey = ProductMedia.getNewSortKey(this._id);
    const productMediaId = ProductMedia.insert({
      mediaId,
      tags: [],
      sortKey,
      productId: this._id,
      created: new Date(),
      meta
    });
    const productMediaObject = ProductMedia.findOne({ _id: productMediaId });
    return productMediaObject;
  },
  addMedia({ rawFile, href, name, userId, meta, ...options }) {
    const fileLoader = rawFile
      ? Media.insertWithRemoteFile({
          file: rawFile,
          userId
        })
      : Media.insertWithRemoteURL({
          url: href,
          fileName: name,
          userId,
          ...options
        });
    const file = Promise.await(fileLoader);
    return this.addMediaLink({ mediaId: file._id, meta });
  },
  getLocalizedTexts(locale) {
    const parsedLocale = new Locale(locale);
    return Products.getLocalizedTexts(this._id, parsedLocale);
  },
  normalizedStatus() {
    return objectInvert(ProductStatus)[this.status || null];
  },
  media() {
    return ProductMedia.find(
      { productId: this._id },
      { sort: { sortKey: 1 } }
    ).fetch();
  },
  variations() {
    return ProductVariations.find({ productId: this._id }).fetch();
  },
  variation(key) {
    return ProductVariations.findOne({ productId: this._id, key });
  },
  proxyAssignments() {
    return ((this.proxy && this.proxy.assignments) || []).map(assignment => ({
      assignment,
      product: this
    }));
  },
  proxyProducts(vectors) {
    const { proxy = {} } = this;
    let filtered = [...(proxy.assignments || [])];

    vectors.forEach(({ key, value }) => {
      filtered = filtered.filter(assignment => {
        if (assignment.vector[key] === value) {
          return true;
        }
        return false;
      });
    });
    const productIds = filtered.map(
      filteredAssignment => filteredAssignment.productId
    );
    return Products.find({ _id: { $in: productIds } }).fetch();
  },

  userDispatches({ deliveryProviderType, ...options }) {
    const deliveryProviders = DeliveryProviders.findProviders({
      type: deliveryProviderType
    });
    return deliveryProviders.reduce(
      (oldResult, deliveryProvider) =>
        oldResult.concat(
          oldResult,
          WarehousingProviders.findSupported({
            product: this,
            deliveryProvider
          }).map(warehousingProvider => {
            const context = {
              warehousingProvider,
              deliveryProvider,
              product: this,
              ...options
            };
            const dispatch = warehousingProvider.estimatedDispatch(context);
            return {
              ...context,
              ...dispatch
            };
          })
        ),
      []
    );
  },

  userStocks({ deliveryProviderType, ...options }) {
    const deliveryProviders = DeliveryProviders.findProviders({
      type: deliveryProviderType
    });
    return deliveryProviders.reduce(
      (oldResult, deliveryProvider) =>
        oldResult.concat(
          oldResult,
          WarehousingProviders.findSupported({
            product: this,
            deliveryProvider
          }).map(warehousingProvider => {
            const context = {
              warehousingProvider,
              deliveryProvider,
              product: this,
              ...options
            };
            const stock = warehousingProvider.estimatedStock(context);
            return {
              ...context,
              ...stock
            };
          })
        ),
      []
    );
  },

  userDiscounts(/* { quantity, country, userId } */) {
    // TODO: User Discount Simulation
    return [];
  },

  userPrice({ quantity = 1, country, user, useNetPrice }) {
    const currency = Countries.resolveDefaultCurrencyCode({
      isoCode: country
    });
    const pricingDirector = new ProductPricingDirector({
      product: this,
      user,
      country,
      currency,
      quantity
    });
    const calculated = pricingDirector.calculate();
    if (!calculated) return null;

    const pricing = pricingDirector.resultSheet();
    const userPrice = pricing.unitPrice({ useNetPrice });

    return {
      _id: crypto
        .createHash('sha256')
        .update(
          [
            this._id,
            country,
            quantity,
            useNetPrice,
            user ? user._id : 'ANONYMOUS'
          ].join('')
        )
        .digest('hex'),
      amount: userPrice.amount,
      currencyCode: userPrice.currency,
      countryCode: country,
      isTaxable: pricing.taxSum() > 0,
      isNetPrice: useNetPrice
    };
  },
  price({ country, quantity = 1 }) {
    const currency = Countries.resolveDefaultCurrencyCode({
      isoCode: country
    });
    const pricing = ((this.commerce && this.commerce.pricing) || []).sort(
      (
        { maxQuantity: leftMaxQuantity = 0 },
        { maxQuantity: rightMaxQuantity = 0 }
      ) => {
        if (
          leftMaxQuantity === rightMaxQuantity ||
          (!leftMaxQuantity && !rightMaxQuantity)
        )
          return 0;
        if (leftMaxQuantity === 0) return -1;
        if (rightMaxQuantity === 0) return 1;
        return leftMaxQuantity - rightMaxQuantity;
      }
    );
    return pricing.reduce(
      (oldValue, curPrice) => {
        if (
          curPrice.currencyCode === currency &&
          curPrice.countryCode === country &&
          (!curPrice.maxQuantity || curPrice.maxQuantity >= quantity)
        ) {
          return {
            ...oldValue,
            ...curPrice
          };
        }
        return oldValue;
      },
      {
        _id: crypto
          .createHash('sha256')
          .update([this._id, country, currency].join(''))
          .digest('hex'),
        amount: 0,
        currencyCode: currency,
        countryCode: country,
        isTaxable: false,
        isNetPrice: false
      }
    );
  },
<<<<<<< HEAD

=======
>>>>>>> f43542fe
  resolveOrderableProduct({ configuration = [] }) {
    this.checkIsActive();
    if (this.type === ProductTypes.ConfigurableProduct) {
      const variations = this.variations();
      const vectors = configuration.filter(({ key: configurationKey }) => {
        const isKeyEqualsVariationKey = Boolean(
          variations.filter(
            ({ key: variationKey }) => variationKey === configurationKey
          ).length
        );
        return isKeyEqualsVariationKey;
      });
      const variants = this.proxyProducts(vectors);
      if (variants.length !== 1) {
        throw new Error(
          'There needs to be exactly one variant left when adding a ConfigurableProduct to the cart, configuration not distinct enough'
        );
      }
      const resolvedProduct = variants[0];
      resolvedProduct.checkIsActive();
      return resolvedProduct;
    }
    return this;
  },
  checkIsActive() {
    if (!this.isActive()) {
      throw new Error(
        'This product is not available for ordering at the moment'
      );
    }
  },
  isActive() {
    if (this.status === ProductStatus.ACTIVE) return true;
    return false;
  },
  reviews({ limit, offset }) {
    return ProductReviews.findReviews(
      { productId: this._id },
      { skip: offset, limit }
    );
  }
});

Products.getLocalizedTexts = (productId, locale) =>
  findLocalizedText(ProductTexts, { productId }, locale);

ProductTexts.getUnusedSlug = (strValue, scope, isAlreadySlugified) => {
  const slug = isAlreadySlugified ? strValue : `${slugify(strValue)}`;
  if (ProductTexts.find({ ...scope, slug }).count() > 0) {
    return ProductTexts.getUnusedSlug(`${slug}-`, scope, true);
  }
  return slug;
};<|MERGE_RESOLUTION|>--- conflicted
+++ resolved
@@ -352,10 +352,6 @@
       }
     );
   },
-<<<<<<< HEAD
-
-=======
->>>>>>> f43542fe
   resolveOrderableProduct({ configuration = [] }) {
     this.checkIsActive();
     if (this.type === ProductTypes.ConfigurableProduct) {
