--- conflicted
+++ resolved
@@ -352,10 +352,6 @@
       }
     );
   },
-<<<<<<< HEAD
-
-=======
->>>>>>> 6d12aab6
   resolveOrderableProduct({ configuration = [] }) {
     this.checkIsActive();
     if (this.type === ProductTypes.ConfigurableProduct) {
