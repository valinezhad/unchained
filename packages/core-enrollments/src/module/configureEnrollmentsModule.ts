--- conflicted
+++ resolved
@@ -18,38 +18,11 @@
 import { EnrollmentsCollection } from '../db/EnrollmentsCollection.js';
 import { enrollmentsSettings, EnrollmentsSettingsOptions } from '../enrollments-settings.js';
 
-<<<<<<< HEAD
 export type EnrollmentQuery = {
   status?: Array<EnrollmentStatus>;
   userId?: string;
   queryString?: string;
 };
-=======
-  updateBillingAddress: (enrollmentId: string, billingAddress: Address) => Promise<Enrollment>;
-
-  updateContact: (enrollmentId: string, contact: Contact) => Promise<Enrollment>;
-
-  updateContext: (enrollmentId: string, context: any) => Promise<Enrollment | null>;
-
-  updateDelivery: (enrollmentId: string, delivery: Enrollment['delivery']) => Promise<Enrollment>;
-
-  updatePayment: (enrollmentId: string, payment: Enrollment['payment']) => Promise<Enrollment>;
-
-  updatePlan: (enrollmentId: string, plan: EnrollmentPlan, unchainedAPI) => Promise<Enrollment>;
-
-  updateStatus: (
-    enrollmentId: string,
-    params: { status: EnrollmentStatus; info?: string },
-    unchainedAPI,
-  ) => Promise<Enrollment>;
-  deleteInactiveUserEnrollments: (userId: string) => Promise<number>;
-}
-
-export type EnrollmentsModule = EnrollmentQueries &
-  EnrollmentTransformations &
-  EnrollmentProcessing &
-  EnrollmentMutations;
->>>>>>> eddedbf1
 
 const ENROLLMENT_EVENTS: string[] = [
   'ENROLLMENT_ADD_PERIOD',
