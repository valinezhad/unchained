{
  "name": "@unchainedshop/core-enrollments",
<<<<<<< HEAD
  "version": "3.0.0-alpha1",
=======
  "version": "2.12.2",
>>>>>>> 1bcf8cb9
  "main": "lib/enrollments-index.js",
  "exports": {
    ".": "./lib/enrollments-index.js",
    "./*": "./lib/*"
  },
  "types": "lib/enrollments-index.d.ts",
  "type": "module",
  "scripts": {
    "clean": "rm -rf lib",
    "prepublishOnly": "npm run clean && tsc",
    "watch": "tsc -w",
    "test": "NODE_OPTIONS=--experimental-vm-modules jest --detectOpenHandles --forceExit",
    "test:watch": "NODE_OPTIONS=--experimental-vm-modules jest --watch --detectOpenHandles --forceExit"
  },
  "repository": {
    "type": "git",
    "url": "git+https://github.com/unchainedshop/unchained.git"
  },
  "keywords": [
    "unchained",
    "ecommerce",
    "core"
  ],
  "author": "Joël Meiller",
  "license": "EUPL-1.2",
  "bugs": {
    "url": "https://github.com/unchainedshop/unchained/issues"
  },
  "homepage": "https://github.com/unchainedshop/unchained#readme",
  "dependencies": {
    "@breejs/later": "^4.2.0",
<<<<<<< HEAD
    "@unchainedshop/events": "^3.0.0-alpha1",
    "@unchainedshop/logger": "^3.0.0-alpha1",
    "@unchainedshop/utils": "^3.0.0-alpha1",
=======
    "@unchainedshop/events": "^2.12.2",
    "@unchainedshop/logger": "^2.12.2",
    "@unchainedshop/utils": "^2.12.2",
>>>>>>> 1bcf8cb9
    "date-fns": "^3.6.0",
    "locale": "0.1.0",
    "simpl-schema": "^3.4.6"
  },
  "devDependencies": {
    "@types/locale": "^0.1.4",
<<<<<<< HEAD
    "@types/node": "^20.14.8",
    "@unchainedshop/types": "^3.0.0-alpha1",
=======
    "@types/node": "^20.14.10",
    "@unchainedshop/types": "^2.12.2",
>>>>>>> 1bcf8cb9
    "jest": "^29.7.0",
    "ts-jest": "^29.2.2",
    "typescript": "^5.5.3"
  }
}<|MERGE_RESOLUTION|>--- conflicted
+++ resolved
@@ -1,10 +1,6 @@
 {
   "name": "@unchainedshop/core-enrollments",
-<<<<<<< HEAD
   "version": "3.0.0-alpha1",
-=======
-  "version": "2.12.2",
->>>>>>> 1bcf8cb9
   "main": "lib/enrollments-index.js",
   "exports": {
     ".": "./lib/enrollments-index.js",
@@ -36,28 +32,17 @@
   "homepage": "https://github.com/unchainedshop/unchained#readme",
   "dependencies": {
     "@breejs/later": "^4.2.0",
-<<<<<<< HEAD
     "@unchainedshop/events": "^3.0.0-alpha1",
     "@unchainedshop/logger": "^3.0.0-alpha1",
     "@unchainedshop/utils": "^3.0.0-alpha1",
-=======
-    "@unchainedshop/events": "^2.12.2",
-    "@unchainedshop/logger": "^2.12.2",
-    "@unchainedshop/utils": "^2.12.2",
->>>>>>> 1bcf8cb9
     "date-fns": "^3.6.0",
     "locale": "0.1.0",
     "simpl-schema": "^3.4.6"
   },
   "devDependencies": {
     "@types/locale": "^0.1.4",
-<<<<<<< HEAD
-    "@types/node": "^20.14.8",
+    "@types/node": "^20.14.10",
     "@unchainedshop/types": "^3.0.0-alpha1",
-=======
-    "@types/node": "^20.14.10",
-    "@unchainedshop/types": "^2.12.2",
->>>>>>> 1bcf8cb9
     "jest": "^29.7.0",
     "ts-jest": "^29.2.2",
     "typescript": "^5.5.3"
