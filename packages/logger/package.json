--- conflicted
+++ resolved
@@ -1,10 +1,6 @@
 {
   "name": "@unchainedshop/logger",
-<<<<<<< HEAD
   "version": "3.0.0-alpha1",
-=======
-  "version": "2.11.1",
->>>>>>> 79c54035
   "main": "lib/logger-index.js",
   "exports": {
     ".": "./lib/logger-index.js",
@@ -41,13 +37,8 @@
   },
   "devDependencies": {
     "@types/jest": "^29.5.12",
-<<<<<<< HEAD
     "@types/node": "^20.14.2",
     "@unchainedshop/types": "^3.0.0-alpha1",
-=======
-    "@types/node": "^20.14.8",
-    "@unchainedshop/types": "^2.11.1",
->>>>>>> 79c54035
     "jest": "^29.7.0",
     "ts-jest": "^29.1.5",
     "typescript": "^5.4.5"
