{
  "name": "@unchainedshop/logger",
<<<<<<< HEAD
  "version": "3.0.0-alpha1",
=======
  "version": "2.12.2",
>>>>>>> 1bcf8cb9
  "main": "lib/logger-index.js",
  "exports": {
    ".": "./lib/logger-index.js",
    "./*": "./lib/*"
  },
  "types": "lib/logger-index.d.ts",
  "type": "module",
  "scripts": {
    "clean": "rm -rf lib",
    "prepublishOnly": "npm run clean && tsc",
    "watch": "tsc -w",
    "test": "NODE_OPTIONS=--experimental-vm-modules jest --detectOpenHandles --forceExit",
    "test:watch": "NODE_OPTIONS=--experimental-vm-modules jest --watch --detectOpenHandles --forceExit"
  },
  "repository": {
    "type": "git",
    "url": "git+https://github.com/unchainedshop/unchained.git"
  },
  "keywords": [
    "unchained",
    "ecommerce",
    "core"
  ],
  "author": "Joël Meiller",
  "license": "EUPL-1.2",
  "bugs": {
    "url": "https://github.com/unchainedshop/unchained/issues"
  },
  "homepage": "https://github.com/unchainedshop/unchained#readme",
  "dependencies": {
    "safe-stable-stringify": "^2.4.3",
    "winston": "^3.13.1",
    "winston-transport": "^4.7.1"
  },
  "devDependencies": {
    "@types/jest": "^29.5.12",
<<<<<<< HEAD
    "@types/node": "^20.14.8",
    "@unchainedshop/types": "^3.0.0-alpha1",
=======
    "@types/node": "^20.14.10",
    "@unchainedshop/types": "^2.12.2",
>>>>>>> 1bcf8cb9
    "jest": "^29.7.0",
    "ts-jest": "^29.2.2",
    "typescript": "^5.5.3"
  }
}<|MERGE_RESOLUTION|>--- conflicted
+++ resolved
@@ -1,10 +1,6 @@
 {
   "name": "@unchainedshop/logger",
-<<<<<<< HEAD
   "version": "3.0.0-alpha1",
-=======
-  "version": "2.12.2",
->>>>>>> 1bcf8cb9
   "main": "lib/logger-index.js",
   "exports": {
     ".": "./lib/logger-index.js",
@@ -41,13 +37,8 @@
   },
   "devDependencies": {
     "@types/jest": "^29.5.12",
-<<<<<<< HEAD
-    "@types/node": "^20.14.8",
+    "@types/node": "^20.14.10",
     "@unchainedshop/types": "^3.0.0-alpha1",
-=======
-    "@types/node": "^20.14.10",
-    "@unchainedshop/types": "^2.12.2",
->>>>>>> 1bcf8cb9
     "jest": "^29.7.0",
     "ts-jest": "^29.2.2",
     "typescript": "^5.5.3"
