import { startAPIServer, GraphQLServerOptions, roles } from '@unchainedshop/api';
import { initCore } from '@unchainedshop/core';
import { initDb } from '@unchainedshop/mongodb';
import { createLogger } from '@unchainedshop/logger';
import { UnchainedCore, UnchainedCoreOptions } from '@unchainedshop/types/core.js';
import { getRegisteredEvents } from '@unchainedshop/events';
import { WorkerDirector } from '@unchainedshop/core-worker';
import { AdminUiConfig } from '@unchainedshop/types/api.js';
import { Db } from 'mongodb';
import { BulkImportHandler, createBulkImporterFactory } from './bulk-importer/createBulkImporter.js';
import { runMigrations } from './migrations/runMigrations.js';
import { setupAccounts } from './setup/setupAccounts.js';
import { SetupCartsOptions, setupCarts } from './setup/setupCarts.js';
import { setupTemplates, MessageTypes } from './setup/setupTemplates.js';
import { SetupWorkqueueOptions, setupWorkqueue } from './setup/setupWorkqueue.js';
import { createMigrationRepository } from './migrations/migrationRepository.js';

export { MessageTypes };

export type PlatformOptions = {
  bulkImporter?: {
    handlers?: Record<string, BulkImportHandler>;
  };
  context?: any;
  workQueueOptions?: SetupWorkqueueOptions & SetupCartsOptions;
  adminUiConfig?: AdminUiConfig;
} & Partial<Pick<UnchainedCoreOptions, 'modules' | 'services' | 'options' | 'rolesOptions'>> &
  GraphQLServerOptions;

const logger = createLogger('unchained');

const REQUIRED_ENV_VARIABLES = ['EMAIL_WEBSITE_NAME', 'EMAIL_WEBSITE_URL', 'EMAIL_FROM'];

const { UNCHAINED_DISABLE_WORKER } = process.env;

const exitOnMissingEnvironmentVariables = () => {
  const failedEnv = REQUIRED_ENV_VARIABLES.filter((key) => !process.env[key]);
  if (failedEnv.length > 0) {
    logger.error(`Missing required environment variables at boot time: ${failedEnv.join(', ')}`);
    process.exit(1);
  }
};

const checkWorkQueueEnabled = (options: SetupWorkqueueOptions) => {
  if (options?.disableWorker) return false;
  return !UNCHAINED_DISABLE_WORKER;
};

export const queueWorkers: Array<any> = [];

export const startPlatform = async ({
  modules = {},
  services = {},
  options = {},
  adminUiConfig = {},
  rolesOptions = {},
  bulkImporter: bulkImporterOptions,
  workQueueOptions,
  ...arbitraryGraphQLServerOptions
}: PlatformOptions): Promise<{
  unchainedAPI: UnchainedCore;
<<<<<<< HEAD
  apolloGraphQLServer: any;
  db: Db;
=======
  yogaServer: any;
>>>>>>> 3469d186
}> => {
  exitOnMissingEnvironmentVariables();

  // Configure database
  const db = await initDb();

  // Prepare Migrations
  const migrationRepository = createMigrationRepository(db);
  const bulkImporter = createBulkImporterFactory(db, bulkImporterOptions);

  // Initialise core api using the database
  const unchainedAPI = await initCore({
    db,
    migrationRepository,
    bulkImporter,
    modules,
    services,
    options,
    rolesOptions,
  });

  const isWorkQueueEnabled = checkWorkQueueEnabled(workQueueOptions);
  if (isWorkQueueEnabled) {
    await runMigrations({ migrationRepository, unchainedAPI });
  }

  const configuredRoles = roles.configureRoles(rolesOptions);
  const configuredEvents = getRegisteredEvents();
  const configuredWorkTypes = WorkerDirector.getActivePluginTypes();

  // Setup accountsjs specific extensions and event handlers
  setupAccounts(unchainedAPI);

  // Setup email templates
  setupTemplates(unchainedAPI);

  // Start the graphQL server
  const yogaServer = await startAPIServer({
    unchainedAPI,
    roles: configuredRoles,
    events: configuredEvents,
    workTypes: configuredWorkTypes,
    adminUiConfig,
    ...arbitraryGraphQLServerOptions,
  });

  // Setup work queues for scheduled work
  if (isWorkQueueEnabled) {
    const handlers = setupWorkqueue(unchainedAPI, workQueueOptions);
    handlers.forEach((handler) => queueWorkers.push(handler));
    await setupCarts(unchainedAPI, workQueueOptions);
  }

  // Setup filter cache
  if (!options.filters?.skipInvalidationOnStartup) {
    setImmediate(() => unchainedAPI.modules.filters.invalidateCache({}, unchainedAPI));
  }

<<<<<<< HEAD
  return { unchainedAPI, apolloGraphQLServer, db };
=======
  return { unchainedAPI, yogaServer };
>>>>>>> 3469d186
};<|MERGE_RESOLUTION|>--- conflicted
+++ resolved
@@ -59,12 +59,8 @@
   ...arbitraryGraphQLServerOptions
 }: PlatformOptions): Promise<{
   unchainedAPI: UnchainedCore;
-<<<<<<< HEAD
-  apolloGraphQLServer: any;
+  yogaServer: any;
   db: Db;
-=======
-  yogaServer: any;
->>>>>>> 3469d186
 }> => {
   exitOnMissingEnvironmentVariables();
 
@@ -123,9 +119,5 @@
     setImmediate(() => unchainedAPI.modules.filters.invalidateCache({}, unchainedAPI));
   }
 
-<<<<<<< HEAD
-  return { unchainedAPI, apolloGraphQLServer, db };
-=======
-  return { unchainedAPI, yogaServer };
->>>>>>> 3469d186
+  return { unchainedAPI, yogaServer, db };
 };