{
  "name": "@unchainedshop/platform",
<<<<<<< HEAD
  "version": "3.0.0-alpha1",
=======
  "version": "2.12.2",
>>>>>>> 1bcf8cb9
  "main": "lib/platform-index.js",
  "exports": {
    ".": "./lib/platform-index.js",
    "./*": "./lib/*"
  },
  "types": "lib/platform-index.d.ts",
  "type": "module",
  "scripts": {
    "clean": "rm -rf lib",
    "prepublishOnly": "npm run clean && tsc",
    "watch": "tsc -w",
    "test": "NODE_OPTIONS=--experimental-vm-modules jest --detectOpenHandles --forceExit",
    "test:watch": "NODE_OPTIONS=--experimental-vm-modules jest --watch --detectOpenHandles --forceExit"
  },
  "repository": {
    "type": "git",
    "url": "git+https://github.com/unchainedshop/unchained.git"
  },
  "keywords": [
    "unchained",
    "ecommerce",
    "core"
  ],
  "author": "Joël Meiller",
  "license": "EUPL-1.2",
  "bugs": {
    "url": "https://github.com/unchainedshop/unchained/issues"
  },
  "homepage": "https://github.com/unchainedshop/unchained#readme",
  "dependencies": {
<<<<<<< HEAD
    "@unchainedshop/api": "^3.0.0-alpha1",
    "@unchainedshop/core": "^3.0.0-alpha1",
    "@unchainedshop/events": "^3.0.0-alpha1",
    "@unchainedshop/file-upload": "^3.0.0-alpha1",
    "@unchainedshop/logger": "^3.0.0-alpha1",
    "@unchainedshop/mongodb": "^3.0.0-alpha1",
    "@unchainedshop/plugins": "^3.0.0-alpha1",
    "@unchainedshop/roles": "^3.0.0-alpha1",
    "@unchainedshop/utils": "^3.0.0-alpha1",
=======
    "@unchainedshop/api": "^2.12.2",
    "@unchainedshop/core": "^2.12.2",
    "@unchainedshop/events": "^2.12.2",
    "@unchainedshop/file-upload": "^2.12.2",
    "@unchainedshop/logger": "^2.12.2",
    "@unchainedshop/mongodb": "^2.12.2",
    "@unchainedshop/plugins": "^2.12.2",
    "@unchainedshop/roles": "^2.12.2",
    "@unchainedshop/utils": "^2.12.2",
>>>>>>> 1bcf8cb9
    "event-iterator": "^2.0.0",
    "JSONStream": "^1.3.5",
    "moniker": "0.1.2"
  },
  "devDependencies": {
<<<<<<< HEAD
    "@types/node": "^20.14.8",
    "@unchainedshop/types": "^3.0.0-alpha1",
=======
    "@types/node": "^20.14.10",
    "@unchainedshop/types": "^2.12.2",
>>>>>>> 1bcf8cb9
    "cross-env": "^7.0.3",
    "jest": "^29.7.0",
    "ts-jest": "^29.2.2",
    "typescript": "^5.5.3"
  }
}<|MERGE_RESOLUTION|>--- conflicted
+++ resolved
@@ -1,10 +1,6 @@
 {
   "name": "@unchainedshop/platform",
-<<<<<<< HEAD
   "version": "3.0.0-alpha1",
-=======
-  "version": "2.12.2",
->>>>>>> 1bcf8cb9
   "main": "lib/platform-index.js",
   "exports": {
     ".": "./lib/platform-index.js",
@@ -35,7 +31,6 @@
   },
   "homepage": "https://github.com/unchainedshop/unchained#readme",
   "dependencies": {
-<<<<<<< HEAD
     "@unchainedshop/api": "^3.0.0-alpha1",
     "@unchainedshop/core": "^3.0.0-alpha1",
     "@unchainedshop/events": "^3.0.0-alpha1",
@@ -45,29 +40,13 @@
     "@unchainedshop/plugins": "^3.0.0-alpha1",
     "@unchainedshop/roles": "^3.0.0-alpha1",
     "@unchainedshop/utils": "^3.0.0-alpha1",
-=======
-    "@unchainedshop/api": "^2.12.2",
-    "@unchainedshop/core": "^2.12.2",
-    "@unchainedshop/events": "^2.12.2",
-    "@unchainedshop/file-upload": "^2.12.2",
-    "@unchainedshop/logger": "^2.12.2",
-    "@unchainedshop/mongodb": "^2.12.2",
-    "@unchainedshop/plugins": "^2.12.2",
-    "@unchainedshop/roles": "^2.12.2",
-    "@unchainedshop/utils": "^2.12.2",
->>>>>>> 1bcf8cb9
     "event-iterator": "^2.0.0",
     "JSONStream": "^1.3.5",
     "moniker": "0.1.2"
   },
   "devDependencies": {
-<<<<<<< HEAD
-    "@types/node": "^20.14.8",
+    "@types/node": "^20.14.10",
     "@unchainedshop/types": "^3.0.0-alpha1",
-=======
-    "@types/node": "^20.14.10",
-    "@unchainedshop/types": "^2.12.2",
->>>>>>> 1bcf8cb9
     "cross-env": "^7.0.3",
     "jest": "^29.7.0",
     "ts-jest": "^29.2.2",
