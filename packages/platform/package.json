--- conflicted
+++ resolved
@@ -1,10 +1,6 @@
 {
   "name": "@unchainedshop/platform",
-<<<<<<< HEAD
-  "version": "3.0.0",
-=======
   "version": "2.8.16",
->>>>>>> eeb607f1
   "main": "lib/platform-index.js",
   "exports": {
     ".": "./lib/platform-index.js",
@@ -35,22 +31,6 @@
   },
   "homepage": "https://github.com/unchainedshop/unchained#readme",
   "dependencies": {
-<<<<<<< HEAD
-    "@unchainedshop/api": "^3.0.0",
-    "@unchainedshop/core": "^3.0.0",
-    "@unchainedshop/events": "^3.0.0",
-    "@unchainedshop/file-upload": "^3.0.0",
-    "@unchainedshop/logger": "^3.0.0",
-    "@unchainedshop/mongodb": "^3.0.0",
-    "@unchainedshop/plugins": "^3.0.0",
-    "@unchainedshop/roles": "^3.0.0",
-    "@unchainedshop/utils": "^3.0.0",
-    "moniker": "0.1.2"
-  },
-  "devDependencies": {
-    "@types/node": "^20.11.5",
-    "@unchainedshop/types": "^3.0.0",
-=======
     "@unchainedshop/api": "^2.8.16",
     "@unchainedshop/core": "^2.8.16",
     "@unchainedshop/events": "^2.8.16",
@@ -67,7 +47,6 @@
   "devDependencies": {
     "@types/node": "^20.12.11",
     "@unchainedshop/types": "^2.8.16",
->>>>>>> eeb607f1
     "cross-env": "^7.0.3",
     "jest": "^29.7.0",
     "ts-jest": "^29.1.2",
