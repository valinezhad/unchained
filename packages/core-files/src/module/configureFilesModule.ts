--- conflicted
+++ resolved
@@ -36,11 +36,7 @@
           // else try to fix by using ROOT_URL env
           const finalURL = new URL(transformedURLString, process.env.ROOT_URL);
           return finalURL.href;
-<<<<<<< HEAD
-        } catch (err) {
-=======
         } catch (e2) {
->>>>>>> 7464db9b
           // else return the transformed string because it's not an URL
           return transformedURLString;
         }
