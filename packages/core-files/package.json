--- conflicted
+++ resolved
@@ -30,34 +30,19 @@
   },
   "homepage": "https://github.com/unchainedshop/unchained#readme",
   "dependencies": {
-<<<<<<< HEAD
-    "@types/jest": "^29.1.0",
-    "@unchainedshop/events": "^1.2.30",
-    "@unchainedshop/file-upload": "^1.2.30",
-    "@unchainedshop/logger": "^1.2.30",
-    "@unchainedshop/utils": "^1.2.30",
-=======
     "@unchainedshop/events": "^1.2.40",
     "@unchainedshop/file-upload": "^1.2.40",
     "@unchainedshop/logger": "^1.2.40",
     "@unchainedshop/utils": "^1.2.40",
->>>>>>> aee5e95e
     "mime-types": "^2.1.35",
     "minio": "^7.0.32",
     "simpl-schema": "^3.0.1"
   },
   "devDependencies": {
-<<<<<<< HEAD
-    "@types/minio": "^7.0.13",
-    "@types/node": "^16.11.62",
-    "@unchainedshop/types": "^1.2.30",
-    "jest": "^29.0.2",
-=======
     "@types/minio": "^7.0.14",
     "@types/node": "^16.11.66",
     "@unchainedshop/types": "^1.2.40",
     "jest": "^29.2.0",
->>>>>>> aee5e95e
     "ts-jest": "^29.0.3",
     "typescript": "^4.8.4"
   }
