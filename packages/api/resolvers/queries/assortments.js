--- conflicted
+++ resolved
@@ -34,17 +34,6 @@
   if (!includeInactive) {
     selector.isActive = true;
   }
-<<<<<<< HEAD
-  const sort = { sequence: 1 };
-  const options = {
-    skip: offset,
-    limit,
-    sort,
-  };
-  return Assortments.find(selector, options).fetch();
-=======
-
   const assortments = Assortments.find(selector, options).fetch();
   return assortments;
->>>>>>> 50085528
 }