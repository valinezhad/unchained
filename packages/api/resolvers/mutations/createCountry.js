import { log } from 'meteor/unchained:core-logger';
import { Countries } from 'meteor/unchained:core-countries';

export default function (root, { country }, { userId }) {
  log('mutation createCountry', { userId });
<<<<<<< HEAD
  const { isoCode } = inputData;
  const country = {};
  country.authorId = userId;
  country.created = new Date();
  country.isoCode = isoCode.toUpperCase();
  country.isActive = true;
  const countryId = Countries.insert(country);
  return Countries.findOne({ _id: countryId });
=======
  return Countries.createCountry({
    ...country,
    authorId: userId,
  });
>>>>>>> 84b25217
}<|MERGE_RESOLUTION|>--- conflicted
+++ resolved
@@ -3,19 +3,8 @@
 
 export default function (root, { country }, { userId }) {
   log('mutation createCountry', { userId });
-<<<<<<< HEAD
-  const { isoCode } = inputData;
-  const country = {};
-  country.authorId = userId;
-  country.created = new Date();
-  country.isoCode = isoCode.toUpperCase();
-  country.isActive = true;
-  const countryId = Countries.insert(country);
-  return Countries.findOne({ _id: countryId });
-=======
   return Countries.createCountry({
     ...country,
     authorId: userId,
   });
->>>>>>> 84b25217
 }