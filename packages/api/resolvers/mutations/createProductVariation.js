--- conflicted
+++ resolved
@@ -8,15 +8,7 @@
   { localeContext, userId },
 ) {
   log(`mutation createProductVariation ${productId}`, { userId });
-<<<<<<< HEAD
-  if (!productId) throw new Error('Invalid product ID provided');
-  const { key, type, title } = inputData;
-  const variation = { created: new Date() };
-  const product = Products.findOne({ _id: productId });
-
-=======
   const product = Products.findOne({ _id: productId }); //
->>>>>>> 84b25217
   if (!product) throw new ProductNotFoundError({ productId });
   return ProductVariations.createVariation({
     authorId: userId,
