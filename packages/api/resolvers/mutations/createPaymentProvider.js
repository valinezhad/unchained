--- conflicted
+++ resolved
@@ -3,13 +3,9 @@
 
 export default (root, { paymentProvider }, { userId }) => {
   log('mutation createPaymentProvider', { userId });
-<<<<<<< HEAD
-  return PaymentProviders.createProvider({ ...paymentProvider });
-=======
   const provider = PaymentProviders.createProvider({
     ...paymentProvider,
     authorId: userId,
   });
   return provider;
->>>>>>> 84b25217
 };