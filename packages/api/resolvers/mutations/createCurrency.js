import { log } from 'meteor/unchained:core-logger';
import { Currencies } from 'meteor/unchained:core-currencies';

export default function (root, { currency }, { userId }) {
  log('mutation createCurrency', { userId });
<<<<<<< HEAD
  const { isoCode } = inputData;
  const currency = {};
  currency.authorId = userId;
  currency.created = new Date();
  currency.isoCode = isoCode.toUpperCase();
  currency.isActive = true;
  const currencyId = Currencies.insert(currency);
  return Currencies.findOne({ _id: currencyId });
=======
  return Currencies.createCurrency({
    ...currency,
    authorId: userId,
  });
>>>>>>> 84b25217
}<|MERGE_RESOLUTION|>--- conflicted
+++ resolved
@@ -3,19 +3,8 @@
 
 export default function (root, { currency }, { userId }) {
   log('mutation createCurrency', { userId });
-<<<<<<< HEAD
-  const { isoCode } = inputData;
-  const currency = {};
-  currency.authorId = userId;
-  currency.created = new Date();
-  currency.isoCode = isoCode.toUpperCase();
-  currency.isActive = true;
-  const currencyId = Currencies.insert(currency);
-  return Currencies.findOne({ _id: currencyId });
-=======
   return Currencies.createCurrency({
     ...currency,
     authorId: userId,
   });
->>>>>>> 84b25217
 }