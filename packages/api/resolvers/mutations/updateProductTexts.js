--- conflicted
+++ resolved
@@ -4,13 +4,8 @@
 
 export default function (root, { texts, productId }, { userId }) {
   log(`mutation updateProductTexts ${productId}`, { userId });
-<<<<<<< HEAD
-  if (!productId) throw new Error('Invalid product ID provided');
-  const productObject = Products.findOne({ _id: productId });
-  if (!productObject) throw new ProductNotFoundError({ productId });
-=======
   const product = Products.findOne({ _id: productId });
->>>>>>> 84b25217
+  if (!product) throw new ProductNotFoundError({ productId });
   const changedLocalizations = texts.map(({ locale, ...localizations }) =>
     product.upsertLocalizedText(locale, {
       authorId: userId,
