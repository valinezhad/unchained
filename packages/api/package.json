{
  "name": "@unchainedshop/api",
<<<<<<< HEAD
  "version": "3.0.0-alpha2",
=======
  "version": "2.14.2",
>>>>>>> 7d31dff3
  "main": "lib/api-index.js",
  "exports": {
    ".": "./lib/api-index.js",
    "./*": "./lib/*"
  },
  "typesVersions": {
    "*": {
      "express": [
        "./lib/express/index.d.ts"
      ],
      "express/*": [
        "./lib/express/*"
      ]
    }
  },
  "type": "module",
  "scripts": {
    "clean": "rm -rf lib",
    "prepublishOnly": "npm run clean && tsc",
    "watch": "tsc -w",
    "test": "NODE_OPTIONS=--experimental-vm-modules jest --detectOpenHandles --forceExit",
    "test:watch": "NODE_OPTIONS=--experimental-vm-modules jest --watch --detectOpenHandles --forceExit"
  },
  "repository": {
    "type": "git",
    "url": "git+https://github.com/unchainedshop/unchained.git"
  },
  "keywords": [
    "unchained",
    "ecommerce",
    "api"
  ],
  "author": "Joël Meiller",
  "license": "EUPL-1.2",
  "bugs": {
    "url": "https://github.com/unchainedshop/unchained/issues"
  },
  "homepage": "https://github.com/unchainedshop/unchained#readme",
  "peerDependencies": {
    "graphql-yoga": "^5.7.0"
  },
  "optionalDependencies": {
    "connect-mongo": "~5",
    "cookie-parser": "^1.4.6",
    "express": "~4",
    "express-session": "~1",
    "passport": "^0.7.0",
    "passport-strategy": "^1.0.0"
  },
  "dependencies": {
    "@metamask/eth-sig-util": "^7.0.3",
<<<<<<< HEAD
    "@unchainedshop/core": "^3.0.0-alpha2",
    "@unchainedshop/events": "^3.0.0-alpha2",
    "@unchainedshop/logger": "^3.0.0-alpha2",
    "@unchainedshop/roles": "^3.0.0-alpha2",
    "@unchainedshop/utils": "^3.0.0-alpha2",
=======
    "@unchainedshop/core": "^2.14.2",
    "@unchainedshop/events": "^2.14.2",
    "@unchainedshop/logger": "^2.14.2",
    "@unchainedshop/roles": "^2.14.2",
    "@unchainedshop/utils": "^2.14.2",
>>>>>>> 7d31dff3
    "accounting": "0.4.1",
    "dataloader": "^2.2.2",
    "graphql-scalars": "^1.23.0",
    "lodash.isnumber": "3.0.3",
    "memoizee": "^0.4.17"
  },
  "devDependencies": {
<<<<<<< HEAD
    "@types/node": "^22.5.4",
    "connect-mongo": "^5.1.0",
    "express": "^4.21.0",
    "express-session": "^1.18.0",
    "jest": "^29.7.0",
    "passport": "^0.7.0",
    "passport-strategy": "^1.0.0",
=======
    "@types/graphql-upload": "^16.0.7",
    "@types/locale": "^0.1.4",
    "@types/node": "^20.16.5",
    "@unchainedshop/types": "^2.14.2",
    "express": "^4.21.0",
    "jest": "^29.7.0",
>>>>>>> 7d31dff3
    "ts-jest": "^29.2.5",
    "typescript": "^5.6.2"
  }
}<|MERGE_RESOLUTION|>--- conflicted
+++ resolved
@@ -1,10 +1,6 @@
 {
   "name": "@unchainedshop/api",
-<<<<<<< HEAD
   "version": "3.0.0-alpha2",
-=======
-  "version": "2.14.2",
->>>>>>> 7d31dff3
   "main": "lib/api-index.js",
   "exports": {
     ".": "./lib/api-index.js",
@@ -56,19 +52,11 @@
   },
   "dependencies": {
     "@metamask/eth-sig-util": "^7.0.3",
-<<<<<<< HEAD
     "@unchainedshop/core": "^3.0.0-alpha2",
     "@unchainedshop/events": "^3.0.0-alpha2",
     "@unchainedshop/logger": "^3.0.0-alpha2",
     "@unchainedshop/roles": "^3.0.0-alpha2",
     "@unchainedshop/utils": "^3.0.0-alpha2",
-=======
-    "@unchainedshop/core": "^2.14.2",
-    "@unchainedshop/events": "^2.14.2",
-    "@unchainedshop/logger": "^2.14.2",
-    "@unchainedshop/roles": "^2.14.2",
-    "@unchainedshop/utils": "^2.14.2",
->>>>>>> 7d31dff3
     "accounting": "0.4.1",
     "dataloader": "^2.2.2",
     "graphql-scalars": "^1.23.0",
@@ -76,22 +64,15 @@
     "memoizee": "^0.4.17"
   },
   "devDependencies": {
-<<<<<<< HEAD
     "@types/node": "^22.5.4",
+    "@types/locale": "^0.1.4",
+    "@types/node": "^20.16.5",
     "connect-mongo": "^5.1.0",
     "express": "^4.21.0",
     "express-session": "^1.18.0",
     "jest": "^29.7.0",
     "passport": "^0.7.0",
     "passport-strategy": "^1.0.0",
-=======
-    "@types/graphql-upload": "^16.0.7",
-    "@types/locale": "^0.1.4",
-    "@types/node": "^20.16.5",
-    "@unchainedshop/types": "^2.14.2",
-    "express": "^4.21.0",
-    "jest": "^29.7.0",
->>>>>>> 7d31dff3
     "ts-jest": "^29.2.5",
     "typescript": "^5.6.2"
   }
