--- conflicted
+++ resolved
@@ -1,10 +1,6 @@
 {
   "name": "@unchainedshop/api",
-<<<<<<< HEAD
   "version": "3.0.0-alpha1",
-=======
-  "version": "2.12.2",
->>>>>>> 1bcf8cb9
   "main": "lib/api-index.js",
   "exports": {
     ".": "./lib/api-index.js",
@@ -56,19 +52,11 @@
   },
   "dependencies": {
     "@metamask/eth-sig-util": "^7.0.2",
-<<<<<<< HEAD
     "@unchainedshop/core": "^3.0.0-alpha1",
     "@unchainedshop/events": "^3.0.0-alpha1",
     "@unchainedshop/logger": "^3.0.0-alpha1",
     "@unchainedshop/roles": "^3.0.0-alpha1",
     "@unchainedshop/utils": "^3.0.0-alpha1",
-=======
-    "@unchainedshop/core": "^2.12.2",
-    "@unchainedshop/events": "^2.12.2",
-    "@unchainedshop/logger": "^2.12.2",
-    "@unchainedshop/roles": "^2.12.2",
-    "@unchainedshop/utils": "^2.12.2",
->>>>>>> 1bcf8cb9
     "accounting": "0.4.1",
     "dataloader": "^2.2.2",
     "graphql-scalars": "^1.23.0",
@@ -80,25 +68,15 @@
   "devDependencies": {
     "@types/graphql-upload": "^16.0.7",
     "@types/locale": "^0.1.4",
-<<<<<<< HEAD
-    "@types/node": "^20.14.8",
+    "@types/node": "^20.14.10",
     "@unchainedshop/types": "^3.0.0-alpha1",
     "connect-mongo": "^5.1.0",
-=======
-    "@types/node": "^20.14.10",
-    "@unchainedshop/types": "^2.12.2",
->>>>>>> 1bcf8cb9
     "express": "^4.19.2",
     "express-session": "^1.18.0",
     "jest": "^29.7.0",
-<<<<<<< HEAD
     "passport": "^0.7.0",
     "passport-strategy": "^1.0.0",
-    "ts-jest": "^29.1.5",
-    "typescript": "^5.4.5"
-=======
     "ts-jest": "^29.2.2",
     "typescript": "^5.5.3"
->>>>>>> 1bcf8cb9
   }
 }