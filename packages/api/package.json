--- conflicted
+++ resolved
@@ -40,14 +40,13 @@
   },
   "homepage": "https://github.com/unchainedshop/unchained#readme",
   "peerDependencies": {
-<<<<<<< HEAD
-    "@apollo/server": "^4.10.5",
-    "cookie": "~0.6"
+    "graphql-yoga": "^5.6.1"
   },
   "optionalDependencies": {
-    "connect-mongo": "^5.1.0",
-    "express": "^4.18.2",
-    "express-session": "^1.18.0",
+    "connect-mongo": "~5",
+    "express-session": "~1",
+    "cookie-parser": "~1",
+    "express": "~4",
     "passport": "^0.7.0",
     "passport-strategy": "^1.0.0"
   },
@@ -58,22 +57,6 @@
     "@unchainedshop/logger": "^3.0.0-alpha1",
     "@unchainedshop/roles": "^3.0.0-alpha1",
     "@unchainedshop/utils": "^3.0.0-alpha1",
-=======
-    "graphql-yoga": "^5.6.1"
-  },
-  "optionalDependencies": {
-    "cookie": "^0.6.0",
-    "cookie-parser": "^1.4.6",
-    "express": "~4"
-  },
-  "dependencies": {
-    "@metamask/eth-sig-util": "^7.0.3",
-    "@unchainedshop/core": "^2.12.2",
-    "@unchainedshop/events": "^2.12.2",
-    "@unchainedshop/logger": "^2.12.2",
-    "@unchainedshop/roles": "^2.12.2",
-    "@unchainedshop/utils": "^2.12.2",
->>>>>>> 3469d186
     "accounting": "0.4.1",
     "dataloader": "^2.2.2",
     "graphql-scalars": "^1.23.0",
@@ -84,20 +67,13 @@
   "devDependencies": {
     "@types/locale": "^0.1.4",
     "@types/node": "^20.14.12",
-<<<<<<< HEAD
     "@unchainedshop/types": "^3.0.0-alpha1",
     "connect-mongo": "^5.1.0",
-=======
-    "@unchainedshop/types": "^2.12.2",
->>>>>>> 3469d186
     "express": "^4.19.2",
     "express-session": "^1.18.0",
     "jest": "^29.7.0",
-<<<<<<< HEAD
     "passport": "^0.7.0",
     "passport-strategy": "^1.0.0",
-=======
->>>>>>> 3469d186
     "ts-jest": "^29.2.3",
     "typescript": "^5.5.4"
   }
