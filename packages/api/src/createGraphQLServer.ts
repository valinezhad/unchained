--- conflicted
+++ resolved
@@ -47,16 +47,6 @@
       logGraphQLServerError(error);
       return error;
     },
-<<<<<<< HEAD
-    apollo: APOLLO_ENGINE_KEY
-      ? {
-          key: APOLLO_ENGINE_KEY,
-          privateVariables: ['email', 'password', 'oldPassword', 'newPassword'],
-          ...engine,
-        }
-      : undefined,
-=======
->>>>>>> 2c5d526c
     ...apolloServerOptions,
   });
 
