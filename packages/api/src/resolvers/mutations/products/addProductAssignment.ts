--- conflicted
+++ resolved
@@ -3,13 +3,13 @@
 
 import { Context } from '../../../context.js';
 import { ProductConfiguration } from '@unchainedshop/core-products';
-<<<<<<< HEAD
 import {
   ProductNotFoundError,
   InvalidIdError,
   ProductWrongTypeError,
   ProductVariationVectorInvalid,
   ProductVariationVectorAlreadySet,
+  ProductVariationInfinityLoop,
 } from '../../../errors.js';
 const extractVariationMatrix = (variations = []) => {
   const cartesianProduct = (arrays) => {
@@ -37,9 +37,6 @@
     );
   });
 };
-=======
-import { ProductNotFoundError, InvalidIdError, ProductWrongTypeError, ProductVariationInfinityLoop } from '../../../errors.js';
->>>>>>> 1e4c7971
 
 export default async function addProductAssignment(
   root: never,
