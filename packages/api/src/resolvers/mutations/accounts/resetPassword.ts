import { log } from '@unchainedshop/logger';
import { Context, Root } from '@unchainedshop/types/api.js';
<<<<<<< HEAD
import { InvalidResetTokenError, PasswordInvalidError } from '../../../errors.js';
=======
import { emailRegexOperator } from '@unchainedshop/mongodb';
import {
  AuthOperationFailedError,
  InvalidResetTokenError,
  NoEmailSetError,
  ResetPasswordLinkExpiredError,
  ResetPasswordLinkUnknownAddressError,
} from '../../../errors.js';
>>>>>>> 79c54035

export default async function resetPassword(
  root: Root,
  params: { newPassword?: string; token: string },
  context: Context,
) {
  const { modules, userId } = context;

  log('mutation resetPassword', { userId });

  if (!params.newPassword) {
    throw new Error('Password is required');
  }
  let user = await modules.users.findUserByResetToken(params.token);

  if (!user) throw new InvalidResetTokenError({});

<<<<<<< HEAD
  try {
    await modules.users.setPassword(user._id, params.newPassword);
  } catch (e) {
    if (e.cause === 'PASSWORD_INVALID') throw new PasswordInvalidError({ userId: user._id });
    else throw e;
=======
    const resetTicket = userWithNewPassword?.services?.password?.reset?.find(
      (t) => t.token === params.token,
    );
    if (resetTicket.address) {
      // Try verifying the E-Mail along the way
      try {
        const updatedUser = await modules.users.updateUser(
          {
            _id: userWithNewPassword.id,
            emails: {
              $elemMatch: {
                address: emailRegexOperator(resetTicket.address),
                verified: false,
              },
            },
          },
          {
            $set: {
              'emails.$[email].verified': true,
            },
          },
          {
            arrayFilters: [{ 'email.address': resetTicket.address }],
          },
        );
        if (updatedUser) {
          await modules.accounts.emit('VerifyEmailSuccess', updatedUser);
        }
      } catch (e) {
        /* */
      }
    }

    const result = await modules.accounts.createLoginToken(userWithNewPassword.id, context);
    return result;
  } catch (e) {
    log(e);
    if (e.code === 'InvalidToken') throw new InvalidResetTokenError({});
    if (e.code === 'ResetPasswordLinkExpired') throw new ResetPasswordLinkExpiredError({});
    if (e.code === 'ResetPasswordLinkUnknownAddress​')
      throw new ResetPasswordLinkUnknownAddressError({});
    if (e.code === 'NoEmailSet') throw new NoEmailSetError({});
    throw new AuthOperationFailedError({});
>>>>>>> 79c54035
  }

  user = await context.modules.users.updateHeartbeat(user._id, {
    remoteAddress: context.remoteAddress,
    remotePort: context.remotePort,
    userAgent: context.userAgent,
    locale: context.localeContext.normalized,
    countryCode: context.countryContext,
  });

  return context.login(user);
}<|MERGE_RESOLUTION|>--- conflicted
+++ resolved
@@ -1,17 +1,6 @@
 import { log } from '@unchainedshop/logger';
 import { Context, Root } from '@unchainedshop/types/api.js';
-<<<<<<< HEAD
 import { InvalidResetTokenError, PasswordInvalidError } from '../../../errors.js';
-=======
-import { emailRegexOperator } from '@unchainedshop/mongodb';
-import {
-  AuthOperationFailedError,
-  InvalidResetTokenError,
-  NoEmailSetError,
-  ResetPasswordLinkExpiredError,
-  ResetPasswordLinkUnknownAddressError,
-} from '../../../errors.js';
->>>>>>> 79c54035
 
 export default async function resetPassword(
   root: Root,
@@ -29,57 +18,42 @@
 
   if (!user) throw new InvalidResetTokenError({});
 
-<<<<<<< HEAD
   try {
     await modules.users.setPassword(user._id, params.newPassword);
+
+    // TODO: Verify E-Mail after reset!
+    // if (resetTicket.address) {
+    //   // Try verifying the E-Mail along the way
+    //   try {
+    //     const updatedUser = await modules.users.updateUser(
+    //       {
+    //         _id: userWithNewPassword.id,
+    //         emails: {
+    //           $elemMatch: {
+    //             address: emailRegexOperator(resetTicket.address),
+    //             verified: false,
+    //           },
+    //         },
+    //       },
+    //       {
+    //         $set: {
+    //           'emails.$[email].verified': true,
+    //         },
+    //       },
+    //       {
+    //         arrayFilters: [{ 'email.address': resetTicket.address }],
+    //       },
+    //     );
+    //     if (updatedUser) {
+    //       await modules.accounts.emit('VerifyEmailSuccess', updatedUser);
+    //     }
+    //   } catch (e) {
+    //     /* */
+    //   }
+    }
   } catch (e) {
     if (e.cause === 'PASSWORD_INVALID') throw new PasswordInvalidError({ userId: user._id });
     else throw e;
-=======
-    const resetTicket = userWithNewPassword?.services?.password?.reset?.find(
-      (t) => t.token === params.token,
-    );
-    if (resetTicket.address) {
-      // Try verifying the E-Mail along the way
-      try {
-        const updatedUser = await modules.users.updateUser(
-          {
-            _id: userWithNewPassword.id,
-            emails: {
-              $elemMatch: {
-                address: emailRegexOperator(resetTicket.address),
-                verified: false,
-              },
-            },
-          },
-          {
-            $set: {
-              'emails.$[email].verified': true,
-            },
-          },
-          {
-            arrayFilters: [{ 'email.address': resetTicket.address }],
-          },
-        );
-        if (updatedUser) {
-          await modules.accounts.emit('VerifyEmailSuccess', updatedUser);
-        }
-      } catch (e) {
-        /* */
-      }
-    }
-
-    const result = await modules.accounts.createLoginToken(userWithNewPassword.id, context);
-    return result;
-  } catch (e) {
-    log(e);
-    if (e.code === 'InvalidToken') throw new InvalidResetTokenError({});
-    if (e.code === 'ResetPasswordLinkExpired') throw new ResetPasswordLinkExpiredError({});
-    if (e.code === 'ResetPasswordLinkUnknownAddress​')
-      throw new ResetPasswordLinkUnknownAddressError({});
-    if (e.code === 'NoEmailSet') throw new NoEmailSetError({});
-    throw new AuthOperationFailedError({});
->>>>>>> 79c54035
   }
 
   user = await context.modules.users.updateHeartbeat(user._id, {
