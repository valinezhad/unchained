--- conflicted
+++ resolved
@@ -1,13 +1,7 @@
 import { log } from '@unchainedshop/logger';
-<<<<<<< HEAD
-import { SortOption } from '@unchainedshop/utils';
+import { SortOption, DateFilterInput } from '@unchainedshop/utils';
 import { UserQuery } from '@unchainedshop/core-users';
 import { Context } from '../../../context.js';
-=======
-import { Context, Root, SortOption } from '@unchainedshop/types/api.js';
-import { DateFilterInput } from '@unchainedshop/types/common.js';
-import { UserQuery } from '@unchainedshop/types/user.js';
->>>>>>> ff21b613
 
 export default async function users(
   root: never,
