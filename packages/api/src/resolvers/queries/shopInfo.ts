import { Context } from '../../context.js';
import { log } from '@unchainedshop/logger';

export default function shopInfo(
  root: never,
  _: never,
  context: Context,
): {
  version?: string;
  adminUiConfig?: Record<string, any>;
  vapidPublicKey?: string;
  chatEnabled?: boolean;
<<<<<<< HEAD
=======
  chatConfiguration?: Record<string, any>;
>>>>>>> 255b070d
} {
  const { adminUiConfig, chatConfiguration } = context;
  log('query shopInfo', { userId: context.userId });

  return {
    version: context.version,
    adminUiConfig: {
      customProperties: adminUiConfig?.customProperties ?? [],
      singleSignOnURL: adminUiConfig?.singleSignOnURL,
      externalLinks: () => {
        try {
          const parsed = JSON.parse(process.env.EXTERNAL_LINKS);
          return parsed;
        } catch {
          return [];
        }
      },
    },
    vapidPublicKey: process.env?.PUSH_NOTIFICATION_PUBLIC_KEY,
<<<<<<< HEAD
    chatEnabled: !!process.env?.ANTHROPIC_API_KEY,
=======
    chatEnabled: !!chatConfiguration?.model,
>>>>>>> 255b070d
  };
}

//<|MERGE_RESOLUTION|>--- conflicted
+++ resolved
@@ -10,10 +10,7 @@
   adminUiConfig?: Record<string, any>;
   vapidPublicKey?: string;
   chatEnabled?: boolean;
-<<<<<<< HEAD
-=======
   chatConfiguration?: Record<string, any>;
->>>>>>> 255b070d
 } {
   const { adminUiConfig, chatConfiguration } = context;
   log('query shopInfo', { userId: context.userId });
@@ -33,11 +30,7 @@
       },
     },
     vapidPublicKey: process.env?.PUSH_NOTIFICATION_PUBLIC_KEY,
-<<<<<<< HEAD
-    chatEnabled: !!process.env?.ANTHROPIC_API_KEY,
-=======
     chatEnabled: !!chatConfiguration?.model,
->>>>>>> 255b070d
   };
 }
 
