--- conflicted
+++ resolved
@@ -42,11 +42,8 @@
     Array<Order>
   >;
   paymentCredentials: HelperType<any, Array<PaymentCredentials>>;
-<<<<<<< HEAD
   tokens: HelperType<any, Array<TokenSurrogate>>;
-=======
   webAuthnCredentials: HelperType<any, Array<WebAuthnCredentials>>;
->>>>>>> 5a9699d2
   primaryEmail: HelperType<any, Email>;
   profile: HelperType<any, UserProfile>;
   quotations: HelperType<{ sort?: Array<SortOption>; queryString?: string }, Array<Quotation>>;
