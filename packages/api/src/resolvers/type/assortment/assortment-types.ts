--- conflicted
+++ resolved
@@ -92,14 +92,6 @@
     });
   },
 
-<<<<<<< HEAD
-  // TODO: Use a loader!
-  async media(obj, params, { modules }) {
-    return modules.assortments.media.findAssortmentMedias({
-      assortmentId: obj._id,
-      ...params,
-    });
-=======
   async media(obj, params, { modules, loaders }) {
     if (params.offset || params.tags) {
       return modules.assortments.media.findAssortmentMedias({
@@ -111,7 +103,6 @@
       params.offset,
       params.offset + params.limit,
     );
->>>>>>> c0f27611
   },
 
   async productAssignments(obj, _, { modules }) {
