import e from 'express';
import session from 'express-session';
import MongoStore from 'connect-mongo';
import { Passport } from 'passport';
import { YogaServerInstance } from 'graphql-yoga';
import { mongodb } from '@unchainedshop/mongodb';
import { UnchainedCore } from '@unchainedshop/core';
import { emit } from '@unchainedshop/events';
import { User } from '@unchainedshop/core-users';

import { getCurrentContextResolver, LoginFn, LogoutFn, MCPChatConfig } from '../context.js';
import createBulkImportMiddleware from './createBulkImportMiddleware.js';
import createERCMetadataMiddleware from './createERCMetadataMiddleware.js';
import createMCPMiddleware from './createMCPMiddleware.js';
import { API_EVENTS } from '../events.js';
<<<<<<< HEAD
import chatRouter from './chatRouter.js';
=======
import { setupMCPChatHandler } from './setupMCPChatHandler.js';
>>>>>>> 255b070d

const resolveUserRemoteAddress = (req: e.Request) => {
  const remoteAddress =
    (req.headers['x-real-ip'] as string) ||
    (req.headers['x-forwarded-for'] as string) ||
    req.socket?.remoteAddress;

  const remotePort = req.socket?.remotePort;

  return { remoteAddress, remotePort };
};

const {
  BULK_IMPORT_API_PATH = '/bulk-import',
  ERC_METADATA_API_PATH = '/erc-metadata',
  MCP_API_PATH = '/mcp',
  GRAPHQL_API_PATH = '/graphql',
  UNCHAINED_COOKIE_NAME = 'unchained_token',
  UNCHAINED_COOKIE_PATH = '/',
  UNCHAINED_COOKIE_DOMAIN,
  UNCHAINED_COOKIE_SAMESITE,
  UNCHAINED_COOKIE_INSECURE,
  CHAT_API_PATH = '/chat',
} = process.env;

const addContext = async function middlewareWithContext(
  req: e.Request,
  res: e.Response,
  next: e.NextFunction,
) {
  try {
    const setHeader = (key, value) => res.setHeader(key, value);
    const getHeader = (key) => req.headers[key] as string;
    const { remoteAddress, remotePort } = resolveUserRemoteAddress(req);

    const context = getCurrentContextResolver();

    const login: LoginFn = async (user: User, options = {}) => {
      const { impersonator } = options;

      await new Promise((resolve, reject) => {
        (req as any).login(user, (error, result) => {
          if (error) {
            return reject(error);
          }
          (req as any).session.impersonatorId = impersonator?._id;
          return resolve(result);
        });
      });

      const tokenObject = {
        _id: (req as any).sessionID,
        userId: user._id,

        tokenExpires: new Date((req as any).session?.cookie._expires),
      };

      await emit(API_EVENTS.API_LOGIN_TOKEN_CREATED, tokenObject);

      (user as any)._inLoginMethodResponse = true;
      return { user, ...tokenObject };
    };

    const logout: LogoutFn = async (sessionId) => {
      // TODO: this should only logout an explicitly provided session if sessionID
      // has been provided
      // express-session destroy
      const { user } = req as any;
      if (!user) return false;

      const tokenObject = {
        _id: sessionId || (req as any).sessionID,
        userId: user._id,
      };

      await new Promise((resolve, reject) => {
        (req as any).logout((error, result) => {
          if (error) {
            return reject(error);
          }
          (req as any).session.impersonatorId = null;
          return resolve(result);
        });
      });

      await emit(API_EVENTS.API_LOGOUT, tokenObject);
      return true;
    };

    const [, accessToken] = req.headers.authorization?.split(' ') || [];

    (req as any).unchainedContext = await context(
      {
        setHeader,
        getHeader,
        remoteAddress,
        remotePort,
        login,
        logout,
        accessToken,
        userId: (req as any).user?._id,
        impersonatorId: (req as any).session.impersonatorId,
      },
      req,
      res,
    );
    next();
  } catch (error) {
    next(error);
  }
};

export const connect = (
  expressApp: e.Express,
  {
    graphqlHandler,
    db,
  }: {
    graphqlHandler: YogaServerInstance<any, any>;
    db: mongodb.Db;
    unchainedAPI: UnchainedCore;
  },
  {
    allowRemoteToLocalhostSecureCookies = false,
    chatConfiguration,
  }: {
    allowRemoteToLocalhostSecureCookies?: boolean;
    chatConfiguration?: MCPChatConfig;
  } = {},
) => {
  if (allowRemoteToLocalhostSecureCookies) {
    // Workaround: Allow to use sandbox with localhost
    expressApp.set('trust proxy', 1);
    expressApp.use((req, res, next) => {
      req.headers['x-forwarded-proto'] = 'https';
      res.setHeader('Access-Control-Allow-Private-Network', 'true');
      next();
    });
  }
  const passport = new Passport();

  passport.serializeUser(function serialize(user, done) {
    done(null, user._id);
  });
  passport.deserializeUser(function deserialize(_id, done) {
    done(null, { _id });
  });

  const name = UNCHAINED_COOKIE_NAME;
  const domain = UNCHAINED_COOKIE_DOMAIN;
  const path = UNCHAINED_COOKIE_PATH;
  const secure = UNCHAINED_COOKIE_INSECURE ? false : true;
  const sameSite = ({
    none: 'none',
    lax: 'lax',
    strict: 'strict',
    '1': true,
    '0': false,
  }[UNCHAINED_COOKIE_SAMESITE?.trim()?.toLowerCase()] || false) as boolean | 'none' | 'lax' | 'strict';

  expressApp.use(
    session({
      secret: process.env.UNCHAINED_TOKEN_SECRET,
      store: MongoStore.create({
        client: (db as any).client,
        dbName: db.databaseName,
        collectionName: 'sessions',
        touchAfter: 24 * 3600 /* 24 hours */,
      }),
      name,
      saveUninitialized: false,
      resave: false,
      cookie: {
        domain,
        path,
        sameSite,
        secure,
        httpOnly: true,
        maxAge: 1000 * 60 * 60 * 24 * 7,
      },
    }),
    passport.initialize(),
    passport.session(),
    addContext,
  );
  expressApp.use(GRAPHQL_API_PATH, graphqlHandler.handle);
  expressApp.use(ERC_METADATA_API_PATH, createERCMetadataMiddleware);
  expressApp.use(BULK_IMPORT_API_PATH, createBulkImportMiddleware);

  expressApp.use(MCP_API_PATH, e.json());
  expressApp.use(MCP_API_PATH, createMCPMiddleware);
<<<<<<< HEAD
  expressApp.use(chatRouter);
=======

  const mcpChatHandler = setupMCPChatHandler(chatConfiguration);
  if (mcpChatHandler) {
    expressApp.use(CHAT_API_PATH, mcpChatHandler);
  }
>>>>>>> 255b070d
};<|MERGE_RESOLUTION|>--- conflicted
+++ resolved
@@ -13,11 +13,7 @@
 import createERCMetadataMiddleware from './createERCMetadataMiddleware.js';
 import createMCPMiddleware from './createMCPMiddleware.js';
 import { API_EVENTS } from '../events.js';
-<<<<<<< HEAD
-import chatRouter from './chatRouter.js';
-=======
 import { setupMCPChatHandler } from './setupMCPChatHandler.js';
->>>>>>> 255b070d
 
 const resolveUserRemoteAddress = (req: e.Request) => {
   const remoteAddress =
@@ -209,13 +205,9 @@
 
   expressApp.use(MCP_API_PATH, e.json());
   expressApp.use(MCP_API_PATH, createMCPMiddleware);
-<<<<<<< HEAD
-  expressApp.use(chatRouter);
-=======
 
   const mcpChatHandler = setupMCPChatHandler(chatConfiguration);
   if (mcpChatHandler) {
     expressApp.use(CHAT_API_PATH, mcpChatHandler);
   }
->>>>>>> 255b070d
 };