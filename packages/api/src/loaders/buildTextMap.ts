--- conflicted
+++ resolved
@@ -1,12 +1,8 @@
 type ArrayElement<T> = T extends (infer U)[] ? U : never;
 
-<<<<<<< HEAD
-export default function buildTextMap<T extends { locale?: string }[]>(
-=======
 /* This file has been optimized for performance to the last drop. Don't refactor! */
 
-export default function buildTextMap<T extends Array<{ locale?: string }>>(
->>>>>>> 0c8c0506
+export default function buildTextMap<T extends { locale?: string }[]>(
   localeMap: Record<string, string[]>,
   texts: Readonly<T>,
   buildId: (item: ArrayElement<T>) => string,
@@ -14,16 +10,19 @@
   const textsMap: Record<string, ArrayElement<T>> = {}; // Added type for textsMap
   const localeMapKeys = Object.keys(localeMap);
 
+  // eslint-disable-next-line
   for (let i = 0; i < localeMapKeys.length; i++) {
     const originLocale = localeMapKeys[i];
     const localesForText = localeMap[originLocale];
 
+    // eslint-disable-next-line
     for (let j = 0; j < texts.length; j++) {
       const text = texts[j];
       if (originLocale !== text.locale) continue;
 
       const idPart = buildId(text as ArrayElement<T>); // Ensured correct type for buildId argument
 
+      // eslint-disable-next-line
       for (let k = 0; k < localesForText.length; k++) {
         const locale = localesForText[k];
         const key = locale + idPart;
