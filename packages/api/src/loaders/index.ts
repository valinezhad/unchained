--- conflicted
+++ resolved
@@ -1,7 +1,6 @@
 import DataLoader from 'dataloader';
 import { systemLocale } from '@unchainedshop/utils';
 import { UnchainedCore } from '@unchainedshop/core';
-import { ProductStatus } from '@unchainedshop/core-products';
 import { UnchainedLoaders } from '../types.js';
 
 function getLocaleStrings(localeObj: Intl.Locale) {
@@ -181,48 +180,6 @@
       });
     }),
 
-<<<<<<< HEAD
-        return queries.map(({ filterId }) => {
-          return filters.find((product) => {
-            if (product._id !== filterId) return false;
-            return true;
-          });
-        });
-      },
-      { batchScheduleFn: (cb) => setImmediate(cb) },
-    ),
-
-    filterTextLoader: new DataLoader(
-      async (queries) => {
-        const filterIds = [...new Set(queries.map((q) => q.filterId).filter(Boolean))];
-
-        const texts = await unchainedAPI.modules.filters.texts.findTexts(
-          { filterId: { $in: filterIds } },
-          {
-            sort: {
-              filterId: 1,
-            },
-          },
-        );
-
-        const filterFn =
-          ({ filterId, filterOptionValue }) =>
-          (text) =>
-            text.filterId === filterId && text.filterOptionValue === filterOptionValue;
-        return getFilteredQueries({ queries, texts, filterFn });
-      },
-      { batchScheduleFn: (cb) => setImmediate(cb) },
-    ),
-
-    productLoader: new DataLoader(
-      async (queries) => {
-        const productIds = [...new Set(queries.map((q) => q.productId).filter(Boolean))]; // you don't need lodash, _.unique my ass
-
-        const products = await unchainedAPI.modules.products.findProducts({
-          productIds,
-          productSelector: {
-            status: { $exists: true },
-=======
     filterTextLoader: new DataLoader(async (queries) => {
       const filterIds = [...new Set(queries.map((q) => q.filterId).filter(Boolean))];
 
@@ -231,7 +188,6 @@
         {
           sort: {
             filterId: 1,
->>>>>>> c0f27611
           },
         },
       );
@@ -240,7 +196,6 @@
         ({ filterId, filterOptionValue }) =>
         (text) =>
           text.filterId === filterId && text.filterOptionValue === filterOptionValue;
-
       return getFilteredQueries({ queries, texts, filterFn });
     }),
 
@@ -277,43 +232,6 @@
           if (product.warehousing?.sku !== sku) return false;
           return true;
         });
-<<<<<<< HEAD
-      },
-      { batchScheduleFn: (cb) => setImmediate(cb) },
-    ),
-
-    productLoaderBySKU: new DataLoader(
-      async (queries) => {
-        const skus = [...new Set(queries.map((q) => q.sku).filter(Boolean))]; // you don't need lodash, _.unique my ass
-
-        const products = await unchainedAPI.modules.products.findProducts({
-          productSelector: {
-            'warehousing.sku': { $in: skus },
-            status: { $exists: true },
-          },
-        });
-
-        return queries.map(({ sku }) => {
-          return products.find((product) => {
-            if (product.warehousing?.sku !== sku) return false;
-            return true;
-          });
-        });
-      },
-      { batchScheduleFn: (cb) => setImmediate(cb) },
-    ),
-
-    productTextLoader: new DataLoader(
-      async (queries) => {
-        const productIds = [...new Set(queries.map((q) => q.productId).filter(Boolean))];
-
-        const texts = await unchainedAPI.modules.products.texts.findTexts(
-          { productId: { $in: productIds } },
-          {
-            sort: {
-              productId: 1,
-            },
-=======
       });
     }),
 
@@ -325,7 +243,6 @@
         {
           sort: {
             productId: 1,
->>>>>>> c0f27611
           },
         },
       );
@@ -356,21 +273,6 @@
           text.productMediaId === productMediaId;
 
       return getFilteredQueries({ queries, texts, filterFn });
-    }),
-
-    fileLoader: new DataLoader(async (queries) => {
-      const fileIds = [...new Set(queries.map((q) => q.fileId).filter(Boolean))]; // you don't need lodash, _.unique my ass
-
-      const files = await unchainedAPI.modules.files.findFiles({
-        _id: { $in: fileIds },
-      });
-
-      return queries.map(({ fileId }) => {
-        return files.find((file) => {
-          if (file._id !== fileId) return false;
-          return true;
-        });
-      });
     }),
 
     productMediasLoader: new DataLoader(async (queries) => {
@@ -384,6 +286,21 @@
         });
       });
     }),
+
+    fileLoader: new DataLoader(async (queries) => {
+      const fileIds = [...new Set(queries.map((q) => q.fileId).filter(Boolean))]; // you don't need lodash, _.unique my ass
+
+      const files = await unchainedAPI.modules.files.findFiles({
+        _id: { $in: fileIds },
+      });
+
+      return queries.map(({ fileId }) => {
+        return files.find((file) => {
+          if (file._id !== fileId) return false;
+          return true;
+        });
+      });
+    }),
   };
 };
 
