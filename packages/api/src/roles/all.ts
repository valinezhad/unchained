--- conflicted
+++ resolved
@@ -91,12 +91,6 @@
   role.allow(actions.viewOrder, () => false);
   role.allow(actions.viewQuotation, () => false);
   role.allow(actions.viewEnrollment, () => false);
-<<<<<<< HEAD
-=======
-  role.allow(actions.authTwoFactor, () => false);
-  role.allow(actions.manageTwoFactor, () => false);
-  role.allow(actions.impersonate, () => false);
-  role.allow(actions.stopImpersonation, () => false);
   role.allow(actions.viewTokens, () => false);
 
   // special case: when doing a login mutation, the user is not logged in technically yet,
@@ -113,7 +107,6 @@
   // special case: access to token sometimes works via a X-Token-AccessKey Header and thus should also be allowed for anonymous users
   role.allow(actions.updateToken, isOwnedToken);
   role.allow(actions.viewToken, isOwnedToken);
->>>>>>> 8a597ef4
 
   // only allow if query is not demanding for drafts or inactive item lists
   role.allow(actions.viewProducts, (root, { includeDrafts }) => !includeDrafts);
