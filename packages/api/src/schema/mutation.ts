export default [
  /* GraphQL */ `
    type Mutation {
      pageView(path: String!, referrer: String): String!
      """
      Log the user in with a password.
      """
      loginWithPassword(username: String, email: String, password: String): LoginMethodResponse

      """
      Log the user in with a WebAuthn device
      """
      loginWithWebAuthn(webAuthnPublicKeyCredentials: JSON!): LoginMethodResponse

      """
      Web3
      """
      addWeb3Address(address: String!): User!
      verifyWeb3Address(address: String!, hash: String!): User!
      removeWeb3Address(address: String!): User!

      """
      Create a new user.
      """
      createUser(
        username: String
        email: String
        webAuthnPublicKeyCredentials: JSON
        password: String
        profile: UserProfileInput
      ): LoginMethodResponse

      """
      Update hearbeat (updates user activity information such as last
      login and logged in user IP address, locale and country where they
      accessed the system)
      """
      heartbeat: User!

      """
      Change the current user's password. Must be logged in.
      """
      changePassword(oldPassword: String, newPassword: String): SuccessResponse

      """
      Request a forgot password email.
      """
      forgotPassword(email: String!): SuccessResponse

      """
      Reset the password for a user using a token received in email. Logs the user in afterwards.
      """
      resetPassword(newPassword: String, token: String!): LoginMethodResponse

      """
      Log the user out.
      """
      logout: SuccessResponse

      """
      Marks the user's email address as verified. Logs the user in afterwards.
      """
      verifyEmail(token: String!): LoginMethodResponse

      """
      Send an email with a link the user can use verify their email address.
      """
      sendVerificationEmail(email: String): SuccessResponse

      """
      Login as Guest User (creates an anonymous user and returns logged in token)
      """
      loginAsGuest: LoginMethodResponse

      """
      Create WebAuthn PublicKeyCredentialCreationOptions to use for Registering a new WebAuthn Device
      """
      createWebAuthnCredentialCreationOptions(username: String!, extensionOptions: JSON): JSON!

      """
      Register WebAuthn Credentials for current user
      """
      addWebAuthnCredentials(credentials: JSON!): User!

      """
      Remove WebAuthn Credentials for current user
      """
      removeWebAuthnCredentials(credentialsId: ID!): User!

      """
      Create WebAuthn PublicKeyCredentialRequestrOptions to use for WebAuthn Login Flow
      """
      createWebAuthnCredentialRequestOptions(username: String, extensionOptions: JSON): JSON!

      """
      Creates an alternative cart. If you use this feature, you should use explicit orderId's when using the
      cart mutations. Else it will work like a stack and the checkout will use the very first cart of the user.
      """
      createCart(orderNumber: String!): Order!

      """
      Add a new item to the cart. Order gets generated with status = open (= order before checkout / cart) if necessary.
      """
      addCartProduct(
        orderId: ID
        productId: ID!
        quantity: Int = 1
        configuration: [ProductConfigurationParameterInput!]
      ): OrderItem!

      """
      Add multiple new item to the cart. Order gets generated with status = open (= order before checkout / cart) if necessary.
      """
      addMultipleCartProducts(orderId: ID, items: [OrderItemInput!]!): [OrderItem]!

      """
      Add a new discount to the cart, a new order gets generated with status = open (= order before checkout / cart) if necessary
      """
      addCartDiscount(orderId: ID, code: String!): OrderDiscount!

      """
      Add a new quotation to the cart.
      """
      addCartQuotation(
        orderId: ID
        quotationId: ID!
        quantity: Int = 1
        configuration: [ProductConfigurationParameterInput!]
      ): OrderItem!

      """
      Change billing address and order contact of an open order (cart). All of the parameters
      except order ID are optional and the update will ocure for parameters provided.
      If the delivery provider or payment provider ID provided doesn’t already exist new order payment
      will be created with the provided ID.
      """
      updateCart(
        orderId: ID
        billingAddress: AddressInput
        contact: ContactInput
        meta: JSON
        paymentProviderId: ID
        deliveryProviderId: ID
      ): Order!

      """
      Remove all items of an open order (cart) if possible.
      if you want to remove single cart item use removeCartItem instead
      """
      emptyCart(orderId: ID): Order

      """
      Process the checkout (automatically charge & deliver if possible), the cart will get
      transformed to an ordinary order if everything goes well.
      """
      checkoutCart(orderId: ID, paymentContext: JSON, deliveryContext: JSON): Order!

      """
      Change the quantity or configuration of an item in an open order.align-baselineAll
      of the parameters are optional except item ID and for the parameters provided the
      update will be performed accordingly.
      """
      updateCartItem(
        itemId: ID!
        quantity: Int
        configuration: [ProductConfigurationParameterInput!]
      ): OrderItem!

      """
      Remove an item from an open order
      """
      removeCartItem(itemId: ID!): OrderItem!

      """
      Remove a discount from the cart
      """
      removeCartDiscount(discountId: ID!): OrderDiscount!

      """
      Create a enrollment.
      """
      createEnrollment(
        plan: EnrollmentPlanInput!
        billingAddress: AddressInput
        contact: ContactInput
        payment: EnrollmentPaymentInput
        delivery: EnrollmentDeliveryInput
        meta: JSON
      ): Enrollment!

      """
      Update a enrollment
      """
      updateEnrollment(
        enrollmentId: ID
        plan: EnrollmentPlanInput
        billingAddress: AddressInput
        contact: ContactInput
        payment: EnrollmentPaymentInput
        delivery: EnrollmentDeliveryInput
        meta: JSON
      ): Enrollment!

      """
      Activate a enrollment by changing the status to ACTIVE
      """
      activateEnrollment(enrollmentId: ID!): Enrollment!

      """
      Terminate an actively running enrollment by changing it's status to TERMINATED
      """
      terminateEnrollment(enrollmentId: ID!): Enrollment!

      """
      Change the delivery method/provider to an order. If the delivery provider
      doesn’t exists new delivery provider will be created with the provided ID.
      """
      setOrderDeliveryProvider(orderId: ID!, deliveryProviderId: ID!): Order!

      """
      Change the payment method/provider to an order. If the payment provider
      doesn’t exists new payment provider will be created with the provided ID.
      """
      setOrderPaymentProvider(orderId: ID!, paymentProviderId: ID!): Order!

      """
      Update a Shipping Delivery Provider's specific configuration
      """
      updateOrderDeliveryShipping(
        orderDeliveryId: ID!
        address: AddressInput
        meta: JSON
      ): OrderDeliveryShipping!

      """
      Update a Pick Up Delivery Provider's specific configuration
      """
      updateOrderDeliveryPickUp(
        orderDeliveryId: ID!
        orderPickUpLocationId: ID!
        meta: JSON
      ): OrderDeliveryPickUp!

      """
      Update a Card Payment Provider's specific configuration
      """
      updateOrderPaymentCard(orderPaymentId: ID!, meta: JSON): OrderPaymentCard!

      """
      Update an Invoice Payment Provider's specific configuration
      """
      updateOrderPaymentInvoice(orderPaymentId: ID!, meta: JSON): OrderPaymentInvoice!

      """
      Update a Generic Payment Provider's specific configuration
      """
      updateOrderPaymentGeneric(orderPaymentId: ID!, meta: JSON): OrderPaymentGeneric!

      """
      Remove an order while it's still open
      """
      removeOrder(orderId: ID!): Order!

      """
      Manually confirm an order which is in progress
      """
      confirmOrder(orderId: ID!, paymentContext: JSON, deliveryContext: JSON): Order!

      """
      Manually reject an order which is in progress
      """
      rejectOrder(orderId: ID!, paymentContext: JSON, deliveryContext: JSON): Order!

      """
      Manually mark an unpaid/partially paid order as fully paid
      """
      payOrder(orderId: ID!): Order!

      """
      Manually mark a undelivered order as delivered
      """
      deliverOrder(orderId: ID!): Order!

      """
      Update E-Mail address of any user or logged in user if userId is not provided
      """
      addEmail(email: String!, userId: ID): User!

      """
      Update E-Mail address of any user or logged in user if userId is not provided
      """
      removeEmail(email: String!, userId: ID): User!

      """
<<<<<<< HEAD
      Update Avatar of any user or logged in user if userId is not provided
      """
      updateUserAvatar(avatar: Upload!, userId: ID): User!
        @deprecated(reason: "Use prepareUserAvatarUpload instead")

      """
=======
>>>>>>> 3469d186
      Set tags of user
      """
      setUserTags(tags: [LowerCaseString]!, userId: ID!): User!

      """
      Update Profile of any user or logged in user if userId is not provided
      """
      updateUserProfile(profile: UserProfileInput, meta: JSON, userId: ID): User!

      """
      Remove any user or logged in user if userId is not provided
      """
      removeUser(userId: ID): User!

      """
      Enroll a new user, setting enroll to true will let the user choose his password (e-mail gets sent)
      """
      enrollUser(profile: UserProfileInput!, email: String!, password: String): User!

      """
      Forcefully trigger an enrollment email for already added users by e-mail
      """
      sendEnrollmentEmail(email: String!): SuccessResponse

      """
      Set username for a specific user
      """
      setUsername(username: String!, userId: ID!): User!

      """
      Set a new password for a specific user
      """
      setPassword(newPassword: String, userId: ID!): User!

      """
      Set roles of a user
      """
      setRoles(roles: [String!]!, userId: ID!): User!

      """
      Create a new product
      """
      createProduct(product: CreateProductInput!, texts: [ProductTextInput!]): Product!

      """
      Make the product visible on any shop listings (product queries)
      """
      publishProduct(productId: ID!): Product!

      """
      Hide the product visible from any shop listings (product queries)
      """
      unpublishProduct(productId: ID!): Product!

      """
      Remove the product completely!
      """
      removeProduct(productId: ID!): Product!

      """
      Modify generic infos of a product (tags for ex.)
      """
      updateProduct(productId: ID!, product: UpdateProductInput!): Product

      """
      Modify commerce part of a product
      """
      updateProductCommerce(productId: ID!, commerce: UpdateProductCommerceInput!): Product

      """
      Modify delivery part of a product
      """
      updateProductSupply(productId: ID!, supply: UpdateProductSupplyInput!): Product

      """
      Modify plan part of a product
      """
      updateProductPlan(productId: ID!, plan: UpdateProductPlanInput!): Product

      """
      Modify tokenization part of a product
      """
      updateProductTokenization(
        productId: ID!
        tokenization: UpdateProductTokenizationInput!
      ): TokenizedProduct

      """
      Modify warehousing part of a product
      """
      updateProductWarehousing(productId: ID!, warehousing: UpdateProductWarehousingInput!): Product

      """
      Modify localized texts part of a product
      """
      updateProductTexts(productId: ID!, texts: [ProductTextInput!]!): [ProductTexts!]!

      """
<<<<<<< HEAD
      Add a new media to a product's visualization
      """
      addProductMedia(productId: ID!, media: Upload!): ProductMedia!
        @deprecated(reason: "Use prepareProductMediaUpload instead")

      """
=======
>>>>>>> 3469d186
      Remove a media asset from a product's visualization
      """
      removeProductMedia(productMediaId: ID!): ProductMedia!

      """
      Reorder a media asset (first is primary)
      """
      reorderProductMedia(sortKeys: [ReorderProductMediaInput!]!): [ProductMedia!]!

      """
      Modify localized texts part of a product's media asset
      """
      updateProductMediaTexts(
        productMediaId: ID!
        texts: [ProductMediaTextInput!]!
      ): [ProductMediaTexts!]!

      """
      Removes product variation with the provided ID
      """
      removeProductVariation(productVariationId: ID!): ProductVariation!

      """
      Removes product option value for product variation with the provided variation option value
      """
      removeProductVariationOption(
        productVariationId: ID!
        productVariationOptionValue: String!
      ): ProductVariation!

      """
      Update product variation texts with the specified locales for product variations
      that match the provided variation ID and production option value
      """
      updateProductVariationTexts(
        productVariationId: ID!
        productVariationOptionValue: String
        texts: [ProductVariationTextInput!]!
      ): [ProductVariationTexts!]!

      """
      Creates new product variation for a product.
      """
      createProductVariation(
        productId: ID!
        variation: CreateProductVariationInput!
        texts: [ProductVariationTextInput!]
      ): ProductVariation!

      """
      Adds one product as bundle for another products
      """
      createProductBundleItem(productId: ID!, item: CreateProductBundleItemInput!): Product!

      """
      Removes products bundle item found at the given 0 based index.
      """
      removeBundleItem(productId: ID!, index: Int!): Product!

      """
      Adds variation option to an existing product variations
      """
      createProductVariationOption(
        productVariationId: ID!
        option: String!
        texts: [ProductVariationTextInput!]
      ): ProductVariation!

      """
      Link a new product to a ConfigurableProduct by providing a configuration
      combination that uniquely identifies a row in the assignment matrix
      """
      addProductAssignment(
        proxyId: ID!
        productId: ID!
        vectors: [ProductAssignmentVectorInput!]!
      ): Product!

      """
      Unlinks a product from a ConfigurableProduct by providing a configuration
      combination that uniquely identifies a row in the assignment matrix
      """
      removeProductAssignment(proxyId: ID!, vectors: [ProductAssignmentVectorInput!]!): Product!

      """
      Adds new language along with the user who created it
      """
      createLanguage(language: CreateLanguageInput!): Language!

      """
      Updates the specified language.
      """
      updateLanguage(language: UpdateLanguageInput!, languageId: ID!): Language!

      """
      Deletes the specified languages
      """
      removeLanguage(languageId: ID!): Language!

      createCountry(country: CreateCountryInput!): Country!

      """
      Updates provided country information
      """
      updateCountry(country: UpdateCountryInput!, countryId: ID!): Country!

      """
      Deletes the specified country
      """
      removeCountry(countryId: ID!): Country!

      createCurrency(currency: CreateCurrencyInput!): Currency!

      """
      Updates the specified currency
      """
      updateCurrency(currency: UpdateCurrencyInput!, currencyId: ID!): Currency!

      """
      Deletes the specified currency
      """
      removeCurrency(currencyId: ID!): Currency!

      """
      Adds new payment provider
      """
      createPaymentProvider(paymentProvider: CreatePaymentProviderInput!): PaymentProvider!

      """
      Updates payment provider information with the provided ID
      """
      updatePaymentProvider(
        paymentProvider: UpdateProviderInput!
        paymentProviderId: ID!
      ): PaymentProvider!

      """
      Deletes the specified payment provider by setting the deleted filed to current timestamp.
      Note the payment provider is still available only it’s status is deleted
      """
      removePaymentProvider(paymentProviderId: ID!): PaymentProvider!

      """
      Creates new delivery provider
      """
      createDeliveryProvider(deliveryProvider: CreateDeliveryProviderInput!): DeliveryProvider!

      """
      Updates the delivery provider specified
      """
      updateDeliveryProvider(
        deliveryProvider: UpdateProviderInput!
        deliveryProviderId: ID!
      ): DeliveryProvider!

      """
      Deletes a delivery provider by setting the deleted field to current timestamp.
      Note the delivery provider still exists.
      """
      removeDeliveryProvider(deliveryProviderId: ID!): DeliveryProvider!

      """
      Creates new warehouse provider.
      """
      createWarehousingProvider(
        warehousingProvider: CreateWarehousingProviderInput!
      ): WarehousingProvider!

      """
      Updates warehousing provider information with the provided ID
      """
      updateWarehousingProvider(
        warehousingProvider: UpdateProviderInput!
        warehousingProviderId: ID!
      ): WarehousingProvider!

      """
      Deletes the specified warehousing provider by setting the deleted filed to current timestamp.
      Note warehousing provider still exists in the system after successful
      completing of this operation with status deleted.
      """
      removeWarehousingProvider(warehousingProviderId: ID!): WarehousingProvider!

      """
      Creates new assortment.
      """
      createAssortment(assortment: CreateAssortmentInput!, texts: [AssortmentTextInput!]): Assortment!

      """
      Updates the provided assortment
      """
      updateAssortment(assortment: UpdateAssortmentInput!, assortmentId: ID!): Assortment!

      """
      Makes the assortment provided as the base assortment and make
      any other existing base assortment regular assortments.
      """
      setBaseAssortment(assortmentId: ID!): Assortment!

      """
      Removes assortment with the provided ID
      """
      removeAssortment(assortmentId: ID!): Assortment!

      """
      Modify localized texts part of an assortment
      """
      updateAssortmentTexts(assortmentId: ID!, texts: [AssortmentTextInput!]!): [AssortmentTexts!]!

      """
      Add a new product to an assortment
      """
      addAssortmentProduct(
        assortmentId: ID!
        productId: ID!
        tags: [LowerCaseString!]
      ): AssortmentProduct!

      """
      Remove a product from an assortment
      """
      removeAssortmentProduct(assortmentProductId: ID!): AssortmentProduct!

      """
      Reorder the products in an assortment
      """
      reorderAssortmentProducts(sortKeys: [ReorderAssortmentProductInput!]!): [AssortmentProduct!]!

      """
      Add a new child assortment to an assortment
      """
      addAssortmentLink(
        parentAssortmentId: ID!
        childAssortmentId: ID!
        tags: [LowerCaseString!]
      ): AssortmentLink!

      """
      Remove a child/parent assortment link from it's parent
      """
      removeAssortmentLink(assortmentLinkId: ID!): AssortmentLink!

      """
      Reorder the child assortment links in it's parent
      """
      reorderAssortmentLinks(sortKeys: [ReorderAssortmentLinkInput!]!): [AssortmentLink!]!

      """
      Add a new filter to an assortment
      """
      addAssortmentFilter(assortmentId: ID!, filterId: ID!, tags: [LowerCaseString!]): AssortmentFilter!

      """
      Remove a product from an assortment
      """
      removeAssortmentFilter(assortmentFilterId: ID!): AssortmentFilter!

      """
      Reorder the products in an assortment
      """
      reorderAssortmentFilters(sortKeys: [ReorderAssortmentFilterInput!]!): [AssortmentFilter!]!
<<<<<<< HEAD
      """
      Add a new media to a assortment
      """
      addAssortmentMedia(assortmentId: ID!, media: Upload!): AssortmentMedia!
        @deprecated(reason: "Use prepareAssortmentMediaUpload instead")
=======
>>>>>>> 3469d186

      """
      Remove a media asset from a assortment
      """
      removeAssortmentMedia(assortmentMediaId: ID!): AssortmentMedia!

      """
      Reorder a media asset (first is primary)
      """
      reorderAssortmentMedia(sortKeys: [ReorderAssortmentMediaInput!]!): [AssortmentMedia!]!

      """
      Modify localized texts part of a assortment media asset
      """
      updateAssortmentMediaTexts(
        assortmentMediaId: ID!
        texts: [AssortmentMediaTextInput!]!
      ): [AssortmentMediaTexts!]!

      """
      Creates new Filter along with the user who created it.
      """
      createFilter(filter: CreateFilterInput!, texts: [FilterTextInput!]): Filter!

      """
      Updates the specified filter with the information passed.
      """
      updateFilter(filter: UpdateFilterInput!, filterId: ID!): Filter!

      """
      Deletes the specified filter
      """
      removeFilter(filterId: ID!): Filter!

      """
      Removes the filter option from the specified filter.
      """
      removeFilterOption(filterId: ID!, filterOptionValue: String!): Filter!

      """
      Updates or created specified filter texts for filter with ID provided and locale and optionally filterOptionValue
      """
      updateFilterTexts(
        filterId: ID!
        filterOptionValue: String
        texts: [FilterTextInput!]!
      ): [FilterTexts!]!

      """
      Adds new option to filters
      """
      createFilterOption(filterId: ID!, option: String!, texts: [FilterTextInput!]): Filter!

      """
      Add a new ProductReview
      """
      createProductReview(productId: ID!, productReview: ProductReviewInput!): ProductReview!

      """
      Update an existing ProductReview. The logic to allow/dissallow editing is controlled by product plugin logic
      """
      updateProductReview(productReviewId: ID!, productReview: ProductReviewInput!): ProductReview!

      """
      Remove an existing ProductReview. The logic to allow/dissallow removal is controlled by product plugin logic
      """
      removeProductReview(productReviewId: ID!): ProductReview!

      """
      Add a vote to a ProductReview.
      If there there is a previous vote from the user invoking this it will be removed and updated with the new vote
      """
      addProductReviewVote(
        productReviewId: ID!
        type: ProductReviewVoteType!
        meta: JSON
      ): ProductReview!

      """
      Remove a vote from a ProductReview
      """
      removeProductReviewVote(productReviewId: ID!, type: ProductReviewVoteType): ProductReview!

      """
      Request for Proposal (RFP) for the specified product
      """
      requestQuotation(productId: ID!, configuration: [ProductConfigurationParameterInput!]): Quotation!

      """
      Verify quotation request elligibility. and marks requested quotations as verified if it is
      """
      verifyQuotation(quotationId: ID!, quotationContext: JSON): Quotation!

      """
      Reject an RFP, this is possible as long as a quotation is not fullfilled
      """
      rejectQuotation(quotationId: ID!, quotationContext: JSON): Quotation!

      """
      Make a proposal as answer to the RFP by changing its status to PROCESSED
      """
      makeQuotationProposal(quotationId: ID!, quotationContext: JSON): Quotation!

      """
      Toggle Bookmark state on a product as currently logged in user,
      Does not work when multiple bookmarks with different explicit meta configurations exist.
      In those cases please use createBookmark and removeBookmark
      """
      bookmark(productId: ID!, bookmarked: Boolean = true): Bookmark!

      """
      Create a bookmark for a specific user
      """
      createBookmark(productId: ID!, userId: ID!, meta: JSON): Bookmark!

      """
      Remove an existing bookmark by ID
      """
      removeBookmark(bookmarkId: ID!): Bookmark!

      """
      Add work to the work queue. Each type has its own input shape. If you pinpoint the worker by setting it
      during creation, the work will be only run by the worker who identifies as that worker.
      """
      addWork(
        type: WorkType!
        priority: Int! = 0
        input: JSON
        originalWorkId: ID
        scheduled: Timestamp
        retries: Int! = 20
        worker: String
      ): Work

      """
      Get the next task from the worker queue. This will also mark the task as "started".
      Optional worker to identify the worker.
      """
      allocateWork(types: [WorkType], worker: String): Work

      """
      This will pick up non-external work, execute, await result and finish
      it up on the target system. This function allows you to do work queue "ticks"
      from outside instead of waiting for default Cron and Event Listener to trigger
      and can be helpful in serverless environments.
      """
      processNextWork(worker: String): Work

      """
      Register a work attempt manually.
      Note: Usually, work attempts are handled internally by the inbuilt cron
      worker. This mutation is part of the interface for "outside" workers.
      """
      finishWork(
        workId: ID!
        result: JSON
        error: JSON
        success: Boolean
        worker: String
        started: Timestamp
        finished: Timestamp
      ): Work!

      """
      Manually remove a work
      """
      removeWork(workId: ID!): Work!

      """
      Register credentials for an existing payment provider allowing to store and use them
      for later payments (1-click checkout or enrollments)
      """
      registerPaymentCredentials(transactionContext: JSON!, paymentProviderId: ID!): PaymentCredentials

      """
      Make's the provided payment credential as the users preferred method of payment.
      """
      markPaymentCredentialsPreferred(paymentCredentialsId: ID!): PaymentCredentials

      """
      Deletes the specified payment credential.
      """
      removePaymentCredentials(paymentCredentialsId: ID!): PaymentCredentials
      """
      Sign a generic payment provider for registration
      """
      signPaymentProviderForCredentialRegistration(
        paymentProviderId: ID!
        transactionContext: JSON
      ): String

      """
      Sign a generic order payment
      """
      signPaymentProviderForCheckout(orderPaymentId: ID, transactionContext: JSON): String!

      prepareProductMediaUpload(mediaName: String!, productId: ID!): MediaUploadTicket!
      prepareAssortmentMediaUpload(mediaName: String!, assortmentId: ID!): MediaUploadTicket!
      prepareUserAvatarUpload(mediaName: String!, userId: ID): MediaUploadTicket!
      confirmMediaUpload(mediaUploadTicketId: ID!, size: Int!, type: String!): Media!

      """
      Tokenize
      """
      invalidateToken(tokenId: ID!): Token!
      exportToken(tokenId: ID!, quantity: Int! = 1, recipientWalletAddress: String!): Token!

      """
      Store user W3C Push subscription object
      """
      addPushSubscription(subscription: JSON!, unsubscribeFromOtherUsers: Boolean): User!

      """
      Remove user W3C push subscription object
      """
      removePushSubscription(p256dh: String!): User!
    }
  `,
];<|MERGE_RESOLUTION|>--- conflicted
+++ resolved
@@ -292,15 +292,6 @@
       removeEmail(email: String!, userId: ID): User!
 
       """
-<<<<<<< HEAD
-      Update Avatar of any user or logged in user if userId is not provided
-      """
-      updateUserAvatar(avatar: Upload!, userId: ID): User!
-        @deprecated(reason: "Use prepareUserAvatarUpload instead")
-
-      """
-=======
->>>>>>> 3469d186
       Set tags of user
       """
       setUserTags(tags: [LowerCaseString]!, userId: ID!): User!
@@ -399,15 +390,12 @@
       updateProductTexts(productId: ID!, texts: [ProductTextInput!]!): [ProductTexts!]!
 
       """
-<<<<<<< HEAD
       Add a new media to a product's visualization
       """
       addProductMedia(productId: ID!, media: Upload!): ProductMedia!
         @deprecated(reason: "Use prepareProductMediaUpload instead")
 
       """
-=======
->>>>>>> 3469d186
       Remove a media asset from a product's visualization
       """
       removeProductMedia(productMediaId: ID!): ProductMedia!
@@ -669,14 +657,6 @@
       Reorder the products in an assortment
       """
       reorderAssortmentFilters(sortKeys: [ReorderAssortmentFilterInput!]!): [AssortmentFilter!]!
-<<<<<<< HEAD
-      """
-      Add a new media to a assortment
-      """
-      addAssortmentMedia(assortmentId: ID!, media: Upload!): AssortmentMedia!
-        @deprecated(reason: "Use prepareAssortmentMediaUpload instead")
-=======
->>>>>>> 3469d186
 
       """
       Remove a media asset from a assortment
