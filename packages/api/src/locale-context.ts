--- conflicted
+++ resolved
@@ -1,11 +1,6 @@
 import { IncomingMessage, OutgoingMessage } from 'http';
 import { UnchainedLocaleContext } from '@unchainedshop/types/api.js';
 import localePkg from 'locale';
-<<<<<<< HEAD
-import { LRUCache } from 'lru-cache';
-=======
-import 'abort-controller/polyfill.js';
->>>>>>> 2c5d526c
 import { log, LogLevel } from '@unchainedshop/logger';
 import {
   resolveBestCountry,
