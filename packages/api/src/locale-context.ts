import { IncomingMessage, OutgoingMessage } from 'http';
import { UnchainedLocaleContext } from '@unchainedshop/types/api.js';
import localePkg from 'locale';
import { log, LogLevel } from '@unchainedshop/logger';
<<<<<<< HEAD
import { resolveBestCountry, resolveBestSupported, systemLocale } from '@unchainedshop/utils';
=======
import {
  resolveBestCountry,
  resolveBestSupported,
  resolveBestCurrency,
  resolveUserRemoteAddress,
  systemLocale,
} from '@unchainedshop/utils';
>>>>>>> d876cf68
import { UnchainedCore } from '@unchainedshop/types/core.js';
import memoizee from 'memoizee';

const { Locales } = localePkg;

const { NODE_ENV } = process.env;

export const resolveDefaultContext = memoizee(
  async ({ acceptLang, acceptCountry }, unchainedAPI) => {
    const languages = await unchainedAPI.modules.languages.findLanguages(
      { includeInactive: false },
      { projection: { isoCode: 1, isActive: 1 } },
    );

    const countries = await unchainedAPI.modules.countries.findCountries(
      { includeInactive: false },
      { projection: { isoCode: 1, isActive: 1 } },
    );

    const currencies = await unchainedAPI.modules.currencies.findCurrencies({ includeInactive: false });

<<<<<<< HEAD
  if (cachedContext) return cachedContext;
=======
    const supportedLocaleStrings = languages.reduce((accumulator, language) => {
      const added = countries.map((country) => {
        return `${language.isoCode}-${country.isoCode}`;
      });
      return accumulator.concat(added);
    }, []);

    const supportedLocales = new Locales(supportedLocaleStrings, systemLocale.code);
>>>>>>> d876cf68

    const localeContext = resolveBestSupported(acceptLang, supportedLocales);
    const countryContext = resolveBestCountry(localeContext.country, acceptCountry, countries);

    const countryObject = countries.find((country) => country.isoCode === countryContext);
    const currencyContext = resolveBestCurrency(countryObject.defaultCurrencyCode, currencies);

    log(`Locale Context: Resolved ${localeContext.normalized} ${countryContext} ${currencyContext}`, {
      level: LogLevel.Debug,
    });

    const newContext: UnchainedLocaleContext = {
      localeContext,
      countryContext,
      currencyContext,
    };

    return newContext;
  },
  {
    maxAge: NODE_ENV === 'production' ? 1000 * 60 : 100, // minute or 100ms
    promise: true,
    normalizer(args) {
      return `${args[0].acceptLang}-${args[0].acceptCountry}`;
    },
  },
);

<<<<<<< HEAD
  return newContext;
=======
export const getLocaleContext = async (
  req: IncomingMessage,
  res: OutgoingMessage,
  unchainedAPI: UnchainedCore,
): Promise<UnchainedLocaleContext> => {
  const userAgent = req.headers['user-agent'];
  const { remoteAddress, remotePort } = resolveUserRemoteAddress(req);
  const context = await resolveDefaultContext(
    { acceptLang: req.headers['accept-language'], acceptCountry: req.headers['x-shop-country'] },
    unchainedAPI,
  );
  return { remoteAddress, remotePort, userAgent, ...context };
>>>>>>> d876cf68
};<|MERGE_RESOLUTION|>--- conflicted
+++ resolved
@@ -2,9 +2,6 @@
 import { UnchainedLocaleContext } from '@unchainedshop/types/api.js';
 import localePkg from 'locale';
 import { log, LogLevel } from '@unchainedshop/logger';
-<<<<<<< HEAD
-import { resolveBestCountry, resolveBestSupported, systemLocale } from '@unchainedshop/utils';
-=======
 import {
   resolveBestCountry,
   resolveBestSupported,
@@ -12,7 +9,6 @@
   resolveUserRemoteAddress,
   systemLocale,
 } from '@unchainedshop/utils';
->>>>>>> d876cf68
 import { UnchainedCore } from '@unchainedshop/types/core.js';
 import memoizee from 'memoizee';
 
@@ -34,9 +30,6 @@
 
     const currencies = await unchainedAPI.modules.currencies.findCurrencies({ includeInactive: false });
 
-<<<<<<< HEAD
-  if (cachedContext) return cachedContext;
-=======
     const supportedLocaleStrings = languages.reduce((accumulator, language) => {
       const added = countries.map((country) => {
         return `${language.isoCode}-${country.isoCode}`;
@@ -45,7 +38,6 @@
     }, []);
 
     const supportedLocales = new Locales(supportedLocaleStrings, systemLocale.code);
->>>>>>> d876cf68
 
     const localeContext = resolveBestSupported(acceptLang, supportedLocales);
     const countryContext = resolveBestCountry(localeContext.country, acceptCountry, countries);
@@ -74,9 +66,6 @@
   },
 );
 
-<<<<<<< HEAD
-  return newContext;
-=======
 export const getLocaleContext = async (
   req: IncomingMessage,
   res: OutgoingMessage,
@@ -89,5 +78,4 @@
     unchainedAPI,
   );
   return { remoteAddress, remotePort, userAgent, ...context };
->>>>>>> d876cf68
 };