import {
  Orders,
  OrderPayments,
  OrderDeliveries,
  OrderPositions,
  OrderDiscounts,
} from 'meteor/unchained:core-orders';
import { ProductReviews } from 'meteor/unchained:core-products';
import { Quotations } from 'meteor/unchained:core-quotations';
import { Subscriptions } from 'meteor/unchained:core-subscriptions';
import { Bookmarks } from 'meteor/unchained:core-bookmarks';
import { PaymentCredentials } from 'meteor/unchained:core-payment';

export default (role, actions) => {
  const isMyself = (
    root,
    { userId: foreignUserId } = {},
    { userId: ownUserId } = {}
  ) => {
    if (
      root &&
      root.username &&
      root.services &&
      root.emails &&
      !foreignUserId
    ) {
      return root._id === ownUserId;
    }
    return foreignUserId === ownUserId || !foreignUserId;
  };

  const isOwnedEmailAddress = (root, { email } = {}, { user } = {}) => {
    return user?.emails?.some(
      (emailRecord) => emailRecord.address.toLowerCase() === email.toLowerCase()
    );
  };

  const isOwnedOrder = (root, { orderId }, { userId }) => {
    const order = Orders.findOne(
      { _id: orderId },
      {
        fields: {
          userId: true,
        },
      }
    );
    if (!order) return true;
    return order.userId === userId;
  };

  const isOwnedOrderOrCart = (root, { orderId }, { userId }) => {
    if (orderId) {
      return isOwnedOrder(null, { orderId }, { userId });
    }
    return true;
  };

  const isOwnedSubscription = (root, { subscriptionId }, { userId }) => {
    const subscription = Subscriptions.findOne(
      { _id: subscriptionId },
      {
        fields: {
          userId: true,
        },
      }
    );
    if (!subscription) return true;
    return subscription.userId === userId;
  };

  const isOwnedOrderPayment = (root, { orderPaymentId }, { userId }) => {
    const payment = OrderPayments.findOne(
      { _id: orderPaymentId },
      {
        fields: {
          orderId: true,
        },
      }
    );
    // return true if db entity not found in order
    // to let the resolver throw a good exception
    if (!payment) return true;
    const orderId = payment && payment.orderId;
    return isOwnedOrder(null, { orderId }, { userId });
  };

  const isOwnedOrderDelivery = (root, { orderDeliveryId }, { userId }) => {
    const delivery = OrderDeliveries.findOne(
      { _id: orderDeliveryId },
      {
        fields: {
          orderId: true,
        },
      }
    );
    // return true if db entity not found in order
    // to let the resolver throw a good exception
    if (!delivery) return true;
    const orderId = delivery && delivery.orderId;
    return isOwnedOrder(null, { orderId }, { userId });
  };

  const isOwnedOrderItem = (root, { itemId }, { userId }) => {
    const item = OrderPositions.findOne(
      { _id: itemId },
      {
        fields: {
          orderId: true,
        },
      }
    );
    // return true if db entity not found in order
    // to let the resolver throw a good exception
    if (!item) return true;
    const orderId = item && item.orderId;
    return isOwnedOrder(null, { orderId }, { userId });
  };

  const isOwnedOrderDiscount = (root, { discountId }, { userId }) => {
    const discount = OrderDiscounts.findOne(
      { _id: discountId },
      {
        fields: {
          orderId: true,
        },
      }
    );
    // return true if db entity not found in order
    // to let the resolver throw a good exception
    if (!discount) return true;
    const orderId = discount && discount.orderId;
    return isOwnedOrder(null, { orderId }, { userId });
  };

<<<<<<< HEAD
  const isOwnedProductReview = (root, middle, { userId }) => {
    return (
      ProductReviews.findReviewById(middle.productReviewId)?.userId === userId
    );
  };
  const isOwnedQuotation = (root, { quotationId }, { userId }) =>
    Quotations.find({
      _id: quotationId,
      userId,
    }).count() > 0;
=======
  const isOwnedProductReview = (root, { productReviewId }, { userId }) => {
    const review = ProductReviews.findReviewById(productReviewId);
    if (!review) return true;
    return review.userId === userId;
  };

  const isOwnedQuotation = (root, { quotationId }, { userId }) => {
    const quotation = Quotations.findOne(
      { _id: quotationId },
      {
        fields: {
          userId: true,
        },
      }
    );
    // return true if db entity not found in order
    // to let the resolver throw a good exception
    if (!quotation) return true;
    return quotation.userId === userId;
  };
>>>>>>> 70128c7c

  const isOwnedBookmark = (root, { bookmarkId }, { userId }) => {
    const bookmark = Bookmarks.findOne(
      { _id: bookmarkId },
      {
        fields: {
          userId: true,
        },
      }
    );
    // return true if db entity not found in order
    // to let the resolver throw a good exception
    if (!bookmark) return true;
    return bookmark.userId === userId;
  };

  const isOwnedPaymentCredential = (
    root,
    { paymentCredentialsId },
    { userId }
  ) => {
    const credentials = PaymentCredentials.findOne(
      {
        _id: paymentCredentialsId,
      },
      {
        fields: {
          userId: true,
        },
      }
    );
    // return true if db entity not found in order
    // to let the resolver throw a good exception
    if (!credentials) return true;
    return credentials.userId === userId;
  };

  role.allow(actions.viewUser, isMyself);
  role.allow(actions.viewUserRoles, isMyself);
  role.allow(actions.viewUserOrders, isMyself);
  role.allow(actions.viewUserQuotations, isMyself);
  role.allow(actions.viewUserSubscriptions, isMyself);
  role.allow(actions.viewUserPrivateInfos, isMyself);
  role.allow(actions.updateUser, isMyself);
  role.allow(actions.sendEmail, isOwnedEmailAddress);
  role.allow(actions.viewOrder, isOwnedOrder);
  role.allow(actions.updateOrder, isOwnedOrder);
  role.allow(actions.updateOrderItem, isOwnedOrderItem);
  role.allow(actions.updateOrderDiscount, isOwnedOrderDiscount);
  role.allow(actions.updateOrderDelivery, isOwnedOrderDelivery);
  role.allow(actions.updateOrderPayment, isOwnedOrderPayment);
  role.allow(actions.checkoutCart, isOwnedOrderOrCart);
  role.allow(actions.updateCart, isOwnedOrderOrCart);
  role.allow(actions.createCart, () => true);
  role.allow(actions.viewSubscription, isOwnedSubscription);
  role.allow(actions.updateSubscription, isOwnedSubscription);
  role.allow(actions.createSubscription, () => true);
  role.allow(actions.reviewProduct, () => true);
  role.allow(actions.updateProductReview, isOwnedProductReview);
  role.allow(actions.requestQuotation, () => true);
  role.allow(actions.answerQuotation, isOwnedQuotation);
  role.allow(actions.manageBookmarks, isOwnedBookmark);
  role.allow(actions.bookmarkProduct, () => true);
  role.allow(actions.voteProductReview, () => true);
  role.allow(actions.registerPaymentCredentials, () => true);
  role.allow(actions.managePaymentCredentials, isOwnedPaymentCredential);
};<|MERGE_RESOLUTION|>--- conflicted
+++ resolved
@@ -132,18 +132,6 @@
     return isOwnedOrder(null, { orderId }, { userId });
   };
 
-<<<<<<< HEAD
-  const isOwnedProductReview = (root, middle, { userId }) => {
-    return (
-      ProductReviews.findReviewById(middle.productReviewId)?.userId === userId
-    );
-  };
-  const isOwnedQuotation = (root, { quotationId }, { userId }) =>
-    Quotations.find({
-      _id: quotationId,
-      userId,
-    }).count() > 0;
-=======
   const isOwnedProductReview = (root, { productReviewId }, { userId }) => {
     const review = ProductReviews.findReviewById(productReviewId);
     if (!review) return true;
@@ -164,7 +152,6 @@
     if (!quotation) return true;
     return quotation.userId === userId;
   };
->>>>>>> 70128c7c
 
   const isOwnedBookmark = (root, { bookmarkId }, { userId }) => {
     const bookmark = Bookmarks.findOne(
