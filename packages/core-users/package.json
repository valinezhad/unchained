{
  "name": "@unchainedshop/core-users",
<<<<<<< HEAD
  "version": "3.0.0-alpha1",
=======
  "version": "2.12.2",
>>>>>>> 1bcf8cb9
  "main": "lib/users-index.js",
  "exports": {
    ".": "./lib/users-index.js",
    "./*": "./lib/*"
  },
  "types": "lib/users-index.d.ts",
  "type": "module",
  "scripts": {
    "clean": "rm -rf lib",
    "prepublishOnly": "npm run clean && tsc",
    "watch": "tsc -w",
    "test": "NODE_OPTIONS=--experimental-vm-modules jest --detectOpenHandles --forceExit",
    "test:watch": "NODE_OPTIONS=--experimental-vm-modules jest --watch --detectOpenHandles --forceExit"
  },
  "repository": {
    "type": "git",
    "url": "git+https://github.com/unchainedshop/unchained.git"
  },
  "keywords": [
    "unchained",
    "ecommerce",
    "core"
  ],
  "author": "Joël Meiller",
  "license": "EUPL-1.2",
  "bugs": {
    "url": "https://github.com/unchainedshop/unchained/issues"
  },
  "homepage": "https://github.com/unchainedshop/unchained#readme",
  "dependencies": {
<<<<<<< HEAD
    "@unchainedshop/events": "^3.0.0-alpha1",
    "@unchainedshop/file-upload": "^3.0.0-alpha1",
    "@unchainedshop/logger": "^3.0.0-alpha1",
    "@unchainedshop/roles": "^3.0.0-alpha1",
    "@unchainedshop/utils": "^3.0.0-alpha1",
    "bcryptjs": "^2.4.3",
    "fido2-lib": "^3.5.3",
=======
    "@unchainedshop/events": "^2.12.2",
    "@unchainedshop/file-upload": "^2.12.2",
    "@unchainedshop/logger": "^2.12.2",
    "@unchainedshop/roles": "^2.12.2",
    "@unchainedshop/utils": "^2.12.2",
>>>>>>> 1bcf8cb9
    "locale": "^0.1.0",
    "simpl-schema": "^3.4.6",
    "uuid": "^10.0.0"
  },
  "devDependencies": {
<<<<<<< HEAD
    "@types/node": "^20.14.8",
    "@unchainedshop/types": "^3.0.0-alpha1",
=======
    "@types/node": "^20.14.10",
    "@unchainedshop/types": "^2.12.2",
>>>>>>> 1bcf8cb9
    "jest": "^29.7.0",
    "ts-jest": "^29.2.2",
    "typescript": "^5.5.3"
  }
}<|MERGE_RESOLUTION|>--- conflicted
+++ resolved
@@ -1,10 +1,6 @@
 {
   "name": "@unchainedshop/core-users",
-<<<<<<< HEAD
   "version": "3.0.0-alpha1",
-=======
-  "version": "2.12.2",
->>>>>>> 1bcf8cb9
   "main": "lib/users-index.js",
   "exports": {
     ".": "./lib/users-index.js",
@@ -35,7 +31,6 @@
   },
   "homepage": "https://github.com/unchainedshop/unchained#readme",
   "dependencies": {
-<<<<<<< HEAD
     "@unchainedshop/events": "^3.0.0-alpha1",
     "@unchainedshop/file-upload": "^3.0.0-alpha1",
     "@unchainedshop/logger": "^3.0.0-alpha1",
@@ -43,25 +38,13 @@
     "@unchainedshop/utils": "^3.0.0-alpha1",
     "bcryptjs": "^2.4.3",
     "fido2-lib": "^3.5.3",
-=======
-    "@unchainedshop/events": "^2.12.2",
-    "@unchainedshop/file-upload": "^2.12.2",
-    "@unchainedshop/logger": "^2.12.2",
-    "@unchainedshop/roles": "^2.12.2",
-    "@unchainedshop/utils": "^2.12.2",
->>>>>>> 1bcf8cb9
     "locale": "^0.1.0",
     "simpl-schema": "^3.4.6",
     "uuid": "^10.0.0"
   },
   "devDependencies": {
-<<<<<<< HEAD
-    "@types/node": "^20.14.8",
+    "@types/node": "^20.14.10",
     "@unchainedshop/types": "^3.0.0-alpha1",
-=======
-    "@types/node": "^20.14.10",
-    "@unchainedshop/types": "^2.12.2",
->>>>>>> 1bcf8cb9
     "jest": "^29.7.0",
     "ts-jest": "^29.2.2",
     "typescript": "^5.5.3"
