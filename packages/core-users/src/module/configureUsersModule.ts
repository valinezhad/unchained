--- conflicted
+++ resolved
@@ -37,13 +37,8 @@
   return user;
 };
 
-<<<<<<< HEAD
 export const buildFindSelector = ({ includeGuests, queryString, ...rest }: UserQuery) => {
-  const selector: Query = { ...rest };
-=======
-const buildFindSelector = ({ includeGuests, queryString, ...rest }: UserQuery) => {
   const selector: Query = { ...rest, deleted: null };
->>>>>>> a95074bf
   if (!includeGuests) selector.guest = { $in: [false, null] };
   if (queryString) {
     selector.$text = { $search: queryString };
