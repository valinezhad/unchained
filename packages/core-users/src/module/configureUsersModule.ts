import * as bcrypt from '@node-rs/bcrypt';
import {
  ModuleInput,
  Address,
  Contact,
  generateDbFilterById,
  buildSortOptions,
  mongodb,
  generateDbObjectId,
  insensitiveTrimmedRegexOperator,
  assertDocumentDBCompatMode,
} from '@unchainedshop/mongodb';
import {
  User,
  UserQuery,
  Email,
  UserLastLogin,
  UserProfile,
  UsersCollection,
} from '../db/UsersCollection.js';
import { emit, registerEvents } from '@unchainedshop/events';
import { systemLocale, SortDirection, SortOption, sha256 } from '@unchainedshop/utils';
<<<<<<< HEAD
import { UserRegistrationData, userSettings, UserSettingsOptions } from '../users-settings.js';
=======
import addMigrations from './addMigrations.js';
import {
  UserAccountAction,
  UserRegistrationData,
  userSettings,
  UserSettingsOptions,
} from '../users-settings.js';
>>>>>>> 83f6f0cc
import { configureUsersWebAuthnModule } from './configureUsersWebAuthnModule.js';
import * as pbkdf2 from './pbkdf2.js';

const USER_EVENTS = [
  'USER_ACCOUNT_ACTION',
  'USER_CREATE',
  'USER_ADD_ROLES',
  'USER_UPDATE',
  'USER_UPDATE_PROFILE',
  'USER_UPDATE_ROLE',
  'USER_UPDATE_TAGS',
  'USER_UPDATE_AVATAR',
  'USER_UPDATE_GUEST',
  'USER_UPDATE_USERNAME',
  'USER_UPDATE_PASSWORD',
  'USER_UPDATE_HEARTBEAT',
  'USER_UPDATE_BILLING_ADDRESS',
  'USER_UPDATE_LAST_CONTACT',
  'USER_REMOVE',
];
export const removeConfidentialServiceHashes = (rawUser: User): User => {
  const user = rawUser;
  delete user?.services;
  return user;
};

export const buildFindSelector = ({
  includeGuests,
  includeDeleted,
  queryString,
  emailVerified,
  lastLogin,
  ...rest
}: UserQuery) => {
  const selector: mongodb.Filter<User> = { ...rest };
  if (!includeDeleted) selector.deleted = null;
  if (!includeGuests) selector.guest = { $in: [false, null] };
  if (emailVerified === true) {
    selector['emails.verified'] = true;
  }
  if (emailVerified === false) {
    // We need to use $ne here else we'd also find users with many emails where one is
    // unverified
    selector['emails.verified'] = { $ne: true };
  }
  if (lastLogin?.start) {
    selector['lastLogin.timestamp'] = { $exists: true };
  }
  if (lastLogin?.end) {
    selector['lastLogin.timestamp'].$lte = new Date(lastLogin.end);
  }
  if (lastLogin?.start) {
    selector['lastLogin.timestamp'].$gte = new Date(lastLogin.start);
  }
  if (queryString) {
    assertDocumentDBCompatMode();
    (selector as any).$text = { $search: queryString };
  }
  return selector;
};

export const configureUsersModule = async ({ db, options }: ModuleInput<UserSettingsOptions>) => {
  userSettings.configureSettings(options || {}, db);
  registerEvents(USER_EVENTS);
  const Users = await UsersCollection(db);

  const webAuthn = await configureUsersWebAuthnModule({ db, options });

  return {
    // Queries
    webAuthn,
    async count(query: UserQuery): Promise<number> {
      const userCount = await Users.countDocuments(buildFindSelector(query));
      return userCount;
    },

    async findUserById(userId: string): Promise<User> {
      if (!userId) return null;
      return Users.findOne(generateDbFilterById(userId), {});
    },

    async findUserByUsername(username: string): Promise<User> {
      if (!username) return null;
      return Users.findOne({ username: insensitiveTrimmedRegexOperator(username) }, {});
    },

    async findUserByEmail(email: string): Promise<User> {
      if (!email) return null;
      return Users.findOne({ 'emails.address': insensitiveTrimmedRegexOperator(email) }, {});
    },

    async findUnverifiedEmailToken(plainToken: string): Promise<{
      userId: string;
      address: string;
      when: Date;
    }> {
      if (!plainToken) return null;
      const token = await sha256(plainToken);
      const user = await Users.findOne(
        {
          'services.email.verificationTokens': {
            $elemMatch: {
              token,
              when: { $gt: userSettings.earliestValidTokenDate(UserAccountAction.VERIFY_EMAIL) },
            },
          },
        },
        {},
      );
      if (!user) return null;
      const verificationToken = user.services.email.verificationTokens.find((v) => v.token === token);
      return {
        userId: user._id,
        ...verificationToken,
      };
    },

    async verifyEmail(userId: string, address: string): Promise<void> {
      const updated = await Users.updateOne(
        {
          _id: userId,
          emails: { $elemMatch: { address: insensitiveTrimmedRegexOperator(address), verified: false } },
        },
        {
          $set: {
            'emails.$.verified': true,
          },
          $pull: {
            'services.email.verificationTokens': {
              address: insensitiveTrimmedRegexOperator(address),
            },
          },
        },
      );

      if (updated.modifiedCount > 0) {
        await emit('USER_ACCOUNT_ACTION', {
          action: UserAccountAction.EMAIL_VERIFIED,
          address,
          userId,
        });
      }
    },

    async findResetToken(plainToken: string): Promise<{
      userId: string;
      address: string;
      when: Date;
    }> {
      const token = await sha256(plainToken);
      const user = await Users.findOne(
        {
          'services.password.reset': {
            $elemMatch: {
              token,
              when: { $gt: userSettings.earliestValidTokenDate(UserAccountAction.RESET_PASSWORD) },
            },
          },
        },
        {},
      );
      if (!user) return null;
      const resetToken = user.services.password.reset.find((v) => v.token === token);
      return {
        userId: user._id,
        ...resetToken,
      };
    },

    async findUserByToken(plainToken: string): Promise<User> {
      const token = await sha256(plainToken);

      if (token) {
        return Users.findOne({
          'services.token.secret': token,
        });
      }

      return null;
    },

    async findUser(
      query: UserQuery & { sort?: SortOption[] },
      findOptions?: mongodb.FindOptions,
    ): Promise<User> {
      const selector = buildFindSelector(query);
      return Users.findOne(selector, findOptions);
    },

    async findUsers({
      limit,
      offset,
      ...query
    }: UserQuery & {
      sort?: SortOption[];
      limit?: number;
      offset?: number;
    }): Promise<User[]> {
      const defaultSort = [{ key: 'created', value: SortDirection.ASC }] as SortOption[];
      const selector = buildFindSelector({ ...query });

      if (query.queryString) {
        return Users.find(selector, {
          skip: offset,
          limit,
          projection: { score: { $meta: 'textScore' } },
          sort: { score: { $meta: 'textScore' } },
        }).toArray();
      }

      return Users.find(selector, {
        skip: offset,
        limit,
        sort: buildSortOptions(query.sort || defaultSort),
      }).toArray();
    },

    async userExists({ userId }: { userId: string }): Promise<boolean> {
      const userCount = await Users.countDocuments({ _id: userId, deleted: null }, { limit: 1 });
      return userCount === 1;
    },

    // Transformations
    primaryEmail(user: User): Email {
      return (user.emails || []).toSorted(
        (left, right) => Number(right.verified) - Number(left.verified),
      )?.[0];
    },

    userLocale(user: User): Intl.Locale {
      if (!user?.lastLogin?.locale) return systemLocale;
      try {
        return new Intl.Locale(user.lastLogin.locale);
      } catch {
        return systemLocale;
      }
    },

    // Mutations
    async createUser(
      rawUserData: UserRegistrationData,
      {
        skipMessaging,
        skipPasswordEnrollment,
      }: { skipMessaging?: boolean; skipPasswordEnrollment?: boolean } = {},
    ): Promise<string> {
      const {
        password,
        email,
        username,
        initialPassword,
        roles,
        webAuthnPublicKeyCredentials,
        ...userData
      } = await userSettings.validateNewUser(rawUserData);

      const webAuthnService =
        webAuthnPublicKeyCredentials &&
        (await this.webAuthn.verifyCredentialCreation(username, webAuthnPublicKeyCredentials));

      const services: Record<string, any> = {};

      if (email) {
        if (!(await userSettings.validateEmail(email))) {
          throw new Error(`E-Mail address ${email} is invalid`, { cause: 'EMAIL_INVALID' });
        }
      }

      if (password) {
        if (!(await userSettings.validatePassword(password))) {
          throw new Error(`Provided password is invalid`, { cause: 'PASSWORD_INVALID' });
        }
        services.password = await this.hashPassword(password);
      }

      if (webAuthnService) {
        services.webAuthn = [webAuthnService];
      }

      const doc: User = {
        ...userData,
        _id: userData._id || generateDbObjectId(),
        roles: roles || [],
        initialPassword: Boolean(initialPassword),
        services,
        guest: Boolean(userData.guest),
        pushSubscriptions: userData.pushSubscriptions || [],
        emails: email ? [{ address: email, verified: false }] : [],
        created: new Date(),
      };

      if (username) {
        if (!(await userSettings.validateUsername(username))) {
          throw new Error(`Username ${username} is invalid`, { cause: 'USERNAME_INVALID' });
        }
        doc.username = username;
      }

      const { insertedId: userId } = await Users.insertOne(doc);

      try {
        const autoMessagingEnabled = skipMessaging
          ? false
          : userSettings.autoMessagingAfterUserCreation && !!email && !!userId;

        if (autoMessagingEnabled) {
          if (password === undefined) {
            if (!skipPasswordEnrollment && !webAuthnService) {
              await this.sendResetPasswordEmail(userId, email, true);
            }
          } else {
            await this.sendVerificationEmail(userId, email);
          }
        }
      } catch {
        /* */
      }

      const user = await Users.findOne({ _id: userId }, {});
      await emit('USER_CREATE', {
        user: removeConfidentialServiceHashes(user),
      });

      return userId;
    },

    async hashPassword(password: string): Promise<{
      pbkdf2: string;
    }> {
      const salt = pbkdf2.generateSalt();
      const hashedPassword = await pbkdf2.getDerivedKey(salt, password);
      return { pbkdf2: `${salt}:${hashedPassword}` };
    },

    async verifyPassword(
      { bcrypt: bcryptHash, pbkdf2: pbkdf2SaltAndHash }: { bcrypt?: string; pbkdf2?: string },
      plainPassword: string,
    ): Promise<boolean> {
      if (bcryptHash) {
        const password = await sha256(plainPassword);
        return bcrypt.compare(password, bcryptHash);
      }
      if (pbkdf2SaltAndHash) {
        const [pbkdf2Salt, pbkdf2Hash] = pbkdf2SaltAndHash.split(':');
        return pbkdf2.compare(plainPassword, pbkdf2Hash, pbkdf2Salt);
      }
      return false;
    },

    async addEmail(userId: string, address: string): Promise<void> {
      if (!(await userSettings.validateEmail(address))) {
        throw new Error(`E-Mail address ${address} is invalid`, { cause: 'EMAIL_INVALID' });
      }
      await this.updateUser(
        { _id: userId, 'emails.address': { $not: insensitiveTrimmedRegexOperator(address) } },
        {
          $push: {
            emails: {
              address: address.trim(),
              verified: false,
            },
          },
        },
      );
    },

    async removeEmail(userId: string, address: string): Promise<void> {
      await this.updateUser(
        { _id: userId, 'emails.address': insensitiveTrimmedRegexOperator(address) },
        {
          $pull: {
            emails: { address: insensitiveTrimmedRegexOperator(address) },
          },
        },
      );
    },

    async sendResetPasswordEmail(userId: string, email: string, isEnrollment?: boolean): Promise<void> {
      const plainToken = crypto.randomUUID();
      const resetToken = {
        token: await sha256(plainToken),
        address: email,
        when: new Date(),
      };

      await Users.updateOne(
        { _id: userId },
        {
          $push: {
            'services.password.reset': resetToken,
          },
        },
      );

      await emit('USER_ACCOUNT_ACTION', {
        action: isEnrollment ? UserAccountAction.ENROLL_ACCOUNT : UserAccountAction.RESET_PASSWORD,
        userId,
        ...resetToken,
        token: plainToken,
      });
    },

    async sendVerificationEmail(userId: string, email: string): Promise<void> {
      const plainToken = crypto.randomUUID();
      const verificationToken = {
        token: await sha256(plainToken),
        address: email,
        when: new Date(),
      };

      await Users.updateOne(
        { _id: userId },
        {
          $push: {
            'services.email.verificationTokens': verificationToken,
          },
        },
      );

      await emit('USER_ACCOUNT_ACTION', {
        action: UserAccountAction.VERIFY_EMAIL,
        userId,
        ...verificationToken,
        token: plainToken,
      });
    },

    addRoles: async (userId: string, roles: string[]): Promise<number> => {
      const selector = generateDbFilterById(userId);
      const updateResult = await Users.updateOne(selector, {
        $addToSet: { roles: { $each: roles } },
      });

      const user = await Users.findOne(selector, {});
      await emit('USER_ADD_ROLES', {
        user: removeConfidentialServiceHashes(user),
      });

      return updateResult.modifiedCount;
    },

    async setUsername(userId: string, username: string) {
      if (!(await userSettings.validateUsername(username))) {
        throw new Error(`Username ${username} is invalid`, { cause: 'USERNAME_INVALID' });
      }
      await Users.updateOne(
        { _id: userId },
        {
          $set: {
            username: username.trim(),
          },
        },
      );
      const user = await Users.findOne({ _id: userId }, {});
      await emit('USER_UPDATE_USERNAME', {
        user: removeConfidentialServiceHashes(user),
      });
    },

    async setPassword(userId: string, plainPassword: string): Promise<User> {
      if (!(await userSettings.validatePassword(plainPassword))) {
        throw new Error(`Password ***** is invalid`, { cause: 'PASSWORD_INVALID' });
      }
      const password = plainPassword || crypto.randomUUID().split('-').pop();
      const user = await Users.findOneAndUpdate(
        { _id: userId },
        {
          $set: {
            initialPassword: false,
            'services.password': await this.hashPassword(
              password || crypto.randomUUID().split('-').pop(),
            ),
          },
        },
        { returnDocument: 'after' },
      );
      await emit('USER_UPDATE_PASSWORD', {
        user: removeConfidentialServiceHashes(user),
      });
      return user;
    },

    async resetPassword(token: string, newPassword: string): Promise<User> {
      const resetToken = await this.findResetToken(token);
      if (!resetToken) return null;
      const updatedUser = await this.setPassword(resetToken.userId, newPassword);
      if (updatedUser) {
        // Now invalidate the reset token
        await Users.updateOne(
          {
            _id: resetToken.userId,
          },
          {
            $pull: {
              'services.password.reset': {
                token: resetToken.token,
              },
            },
          },
        );
        await emit('USER_ACCOUNT_ACTION', {
          action: UserAccountAction.PASSWORD_RESETTED,
          userId: updatedUser._id,
        });

        await this.verifyEmail(updatedUser._id, resetToken.address);
      }
      return updatedUser;
    },

    updateAvatar: async (_id: string, fileId: string): Promise<User> => {
      const userFilter = generateDbFilterById(_id);
      const modifier = {
        $set: {
          avatarId: fileId,
          updated: new Date(),
        },
      };

      const user = await Users.findOneAndUpdate(userFilter, modifier, {
        returnDocument: 'after',
      });

      await emit('USER_UPDATE_AVATAR', {
        user: removeConfidentialServiceHashes(user),
      });
      return user;
    },

    updateGuest: async (user: User, guest: boolean): Promise<void> => {
      const modifier = { $set: { guest } };
      await Users.updateOne(generateDbFilterById(user._id), modifier);
      await emit('USER_UPDATE_GUEST', {
        user: removeConfidentialServiceHashes({
          ...user,
          guest,
        }),
      });
    },

    updateHeartbeat: async (userId: string, lastLogin: UserLastLogin): Promise<User> => {
      const modifier = {
        $set: {
          lastLogin: {
            timestamp: new Date(),
            ...lastLogin,
          },
        },
      };

      const user = await Users.findOneAndUpdate(generateDbFilterById(userId), modifier, {
        returnDocument: 'after',
      });

      await emit('USER_UPDATE_HEARTBEAT', {
        user: removeConfidentialServiceHashes(user),
      });
      return user;
    },

    markDeleted: async (userId: string): Promise<User> => {
      await db.collection('sessions').deleteMany({
        session: insensitiveTrimmedRegexOperator(`"user":"${userId}"`),
      });
      const user = await Users.findOneAndUpdate(
        { _id: userId },
        {
          $set: {
            username: `deleted-${Date.now()}`,
            deleted: new Date(),
            emails: [],
            roles: [],
            profile: null,
            lastBillingAddress: null,
            services: {},
            pushSubscriptions: [],
            avatarId: null,
            initialPassword: false,
            lastContact: null,
            lastLogin: null,
          },
        },
        { returnDocument: 'after' },
      );

      await emit('USER_REMOVE', {
        user,
      });
      return user;
    },

    deletePermanently: async ({ userId }: { userId: string }): Promise<User> => {
      return Users.findOneAndDelete({ _id: userId });
    },

    updateProfile: async (
      userId: string,
      updatedData: { profile?: UserProfile; meta?: any },
    ): Promise<User> => {
      const userFilter = generateDbFilterById(userId);
      const { meta, profile } = updatedData;

      if (!meta && !profile) {
        return Users.findOne(userFilter, {});
      }

      const modifier = { $set: {} };

      if (profile) {
        modifier.$set = Object.keys(profile).reduce((acc, profileKey) => {
          return {
            ...acc,
            [`profile.${profileKey}`]: profile[profileKey],
          };
        }, {});
      }

      if (meta) {
        // eslint-disable-next-line
        // @ts-ignore
        modifier.$set.meta = meta;
      }

      const user = await Users.findOneAndUpdate(userFilter, modifier, {
        returnDocument: 'after',
      });

      await emit('USER_UPDATE_PROFILE', {
        user: removeConfidentialServiceHashes(user),
      });
      return user;
    },

    updateLastBillingAddress: async (_id: string, lastBillingAddress: Address): Promise<User> => {
      const userFilter = generateDbFilterById(_id);
      const user = await Users.findOne(userFilter, {});

      if (!lastBillingAddress) return user;

      const modifier = {
        $set: {
          lastBillingAddress,
          updated: new Date(),
        },
      };
      const profile = user.profile || {};
      const isGuest = !!user.guest;

      if (!profile.displayName || isGuest) {
        modifier.$set['profile.displayName'] = [
          lastBillingAddress.firstName,
          lastBillingAddress.lastName,
        ]
          .filter(Boolean)
          .join(' ');
      }

      const updatedUser = await Users.findOneAndUpdate(generateDbFilterById(_id), modifier, {
        returnDocument: 'after',
      });

      if (updatedUser) {
        await emit('USER_UPDATE_BILLING_ADDRESS', {
          user: removeConfidentialServiceHashes(updatedUser),
        });
      }

      return updatedUser;
    },

    updateLastContact: async (_id: string, lastContact: Contact): Promise<User> => {
      const userFilter = generateDbFilterById(_id);
      const user = await Users.findOne(userFilter, {});
      const profile = user.profile || {};
      const isGuest = !!user.guest;

      const modifier = {
        $set: {
          updated: new Date(),
          lastContact,
        },
      };

      if ((!profile.phoneMobile || isGuest) && lastContact.telNumber) {
        // Backport the contact phone number to the user profile
        modifier.$set['profile.phoneMobile'] = lastContact.telNumber;
      }

      const updatedUser = await Users.findOneAndUpdate(userFilter, modifier, {
        returnDocument: 'after',
      });

      await emit('USER_UPDATE_LAST_CONTACT', {
        user: removeConfidentialServiceHashes(user),
      });
      return updatedUser;
    },

    updateRoles: async (_id: string, roles: string[]): Promise<User> => {
      const modifier = {
        $set: {
          updated: new Date(),
          roles,
        },
      };

      const user = await Users.findOneAndUpdate(generateDbFilterById(_id), modifier, {
        returnDocument: 'after',
      });

      await emit('USER_UPDATE_ROLE', {
        user: removeConfidentialServiceHashes(user),
      });
      return user;
    },

    updateTags: async (_id: string, tags: string[]): Promise<User> => {
      const modifier = {
        $set: {
          updated: new Date(),
          tags,
        },
      };
      const user = await Users.findOneAndUpdate(generateDbFilterById(_id), modifier, {
        returnDocument: 'after',
      });
      await emit('USER_UPDATE_TAGS', {
        user: removeConfidentialServiceHashes(user),
      });
      return user;
    },

    updateUser: async (
      selector: mongodb.Filter<User>,
      modifier: mongodb.UpdateFilter<User>,
      updateOptions?: mongodb.FindOneAndUpdateOptions,
    ): Promise<User> => {
      const user = await Users.findOneAndUpdate(selector, modifier, {
        ...updateOptions,
        returnDocument: 'after',
      });
      await emit('USER_UPDATE', {
        user: removeConfidentialServiceHashes(user),
      });
      return user;
    },

    addPushSubscription: async (
      userId: string,
      subscription: any,
      subscriptionOptions?: {
        userAgent: string;
        unsubscribeFromOtherUsers: boolean;
      },
    ): Promise<void> => {
      const updateResult = await Users.updateOne(
        { _id: userId, 'pushSubscriptions.keys.p256dh': { $ne: subscription?.keys?.p256dh } },
        {
          $push: {
            pushSubscriptions: {
              userAgent: subscriptionOptions?.userAgent,
              ...subscription,
            },
          },
        },
        {},
      );
      if (updateResult.modifiedCount === 1 && subscriptionOptions?.unsubscribeFromOtherUsers) {
        await Users.updateMany(
          { _id: { $ne: userId }, 'pushSubscriptions.keys.p256dh': subscription?.keys?.p256dh },
          {
            $pull: {
              pushSubscriptions: { 'keys.p256dh': subscription?.keys?.p256dh },
            },
          } as mongodb.UpdateFilter<User>,
        );
      }
    },

    removePushSubscription: async (userId: string, p256dh: string): Promise<void> => {
      await Users.updateOne(
        { _id: userId },
        {
          $pull: {
            pushSubscriptions: { 'keys.p256dh': p256dh },
          },
        } as mongodb.UpdateFilter<User>,
        {},
      );
    },
  };
};

export type UsersModule = Awaited<ReturnType<typeof configureUsersModule>>;<|MERGE_RESOLUTION|>--- conflicted
+++ resolved
@@ -20,17 +20,12 @@
 } from '../db/UsersCollection.js';
 import { emit, registerEvents } from '@unchainedshop/events';
 import { systemLocale, SortDirection, SortOption, sha256 } from '@unchainedshop/utils';
-<<<<<<< HEAD
-import { UserRegistrationData, userSettings, UserSettingsOptions } from '../users-settings.js';
-=======
-import addMigrations from './addMigrations.js';
 import {
   UserAccountAction,
   UserRegistrationData,
   userSettings,
   UserSettingsOptions,
 } from '../users-settings.js';
->>>>>>> 83f6f0cc
 import { configureUsersWebAuthnModule } from './configureUsersWebAuthnModule.js';
 import * as pbkdf2 from './pbkdf2.js';
 
