--- conflicted
+++ resolved
@@ -1,17 +1,13 @@
 import localePkg from 'locale';
-<<<<<<< HEAD
 import bcrypt from 'bcryptjs';
 import {
   Address,
   Contact,
-  Filter,
   FindOptions,
   Query,
   Update,
   UpdateOptions,
 } from '@unchainedshop/types/common.js';
-=======
->>>>>>> 2c5d526c
 import { ModuleInput, ModuleMutations, UnchainedCore } from '@unchainedshop/types/core.js';
 import {
   Email,
@@ -252,7 +248,6 @@
     },
 
     // Mutations
-<<<<<<< HEAD
     async createUser(
       {
         email,
@@ -426,8 +421,6 @@
 
       return updateResult.modifiedCount;
     },
-=======
->>>>>>> 2c5d526c
 
     async setUsername(userId: string, username: string) {
       // TODO: Validate username
