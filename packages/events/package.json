{
  "name": "@unchainedshop/events",
<<<<<<< HEAD
  "version": "3.0.0",
=======
  "version": "2.8.16",
>>>>>>> eeb607f1
  "main": "lib/events-index.js",
  "exports": {
    ".": "./lib/events-index.js",
    "./*": "./lib/*"
  },
  "types": "lib/events-index.d.ts",
  "type": "module",
  "scripts": {
    "clean": "rm -rf lib",
    "build": "npm run clean && tsc",
    "watch": "tsc -w",
    "test": "NODE_OPTIONS=--experimental-vm-modules jest --detectOpenHandles --forceExit",
    "test:watch": "NODE_OPTIONS=--experimental-vm-modules jest --watch --detectOpenHandles --forceExit"
  },
  "repository": {
    "type": "git",
    "url": "git+https://github.com/unchainedshop/unchained.git"
  },
  "keywords": [
    "unchained",
    "ecommerce",
    "core"
  ],
  "author": "Joël Meiller",
  "license": "EUPL-1.2",
  "bugs": {
    "url": "https://github.com/unchainedshop/unchained/issues"
  },
  "homepage": "https://github.com/unchainedshop/unchained#readme",
  "dependencies": {
<<<<<<< HEAD
    "@unchainedshop/logger": "^3.0.0"
  },
  "devDependencies": {
    "@types/jest": "^29.5.11",
    "@types/node": "^20.11.5",
    "@unchainedshop/types": "^3.0.0",
=======
    "@unchainedshop/logger": "^2.8.16"
  },
  "devDependencies": {
    "@types/jest": "^29.5.12",
    "@types/node": "^20.12.11",
    "@unchainedshop/types": "^2.8.16",
>>>>>>> eeb607f1
    "jest": "^29.7.0",
    "ts-jest": "^29.1.2",
    "typescript": "^5.4.5"
  }
}<|MERGE_RESOLUTION|>--- conflicted
+++ resolved
@@ -1,10 +1,6 @@
 {
   "name": "@unchainedshop/events",
-<<<<<<< HEAD
-  "version": "3.0.0",
-=======
   "version": "2.8.16",
->>>>>>> eeb607f1
   "main": "lib/events-index.js",
   "exports": {
     ".": "./lib/events-index.js",
@@ -35,21 +31,12 @@
   },
   "homepage": "https://github.com/unchainedshop/unchained#readme",
   "dependencies": {
-<<<<<<< HEAD
-    "@unchainedshop/logger": "^3.0.0"
-  },
-  "devDependencies": {
-    "@types/jest": "^29.5.11",
-    "@types/node": "^20.11.5",
-    "@unchainedshop/types": "^3.0.0",
-=======
     "@unchainedshop/logger": "^2.8.16"
   },
   "devDependencies": {
     "@types/jest": "^29.5.12",
     "@types/node": "^20.12.11",
     "@unchainedshop/types": "^2.8.16",
->>>>>>> eeb607f1
     "jest": "^29.7.0",
     "ts-jest": "^29.1.2",
     "typescript": "^5.4.5"
