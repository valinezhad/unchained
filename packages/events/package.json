{
  "name": "@unchainedshop/events",
  "version": "1.2.40",
  "main": "lib/events-index.js",
  "exports": {
    ".": "./lib/events-index.js",
    "./*": "./lib/*"
  },
  "types": "lib/events-index.d.ts",
  "type": "module",
  "scripts": {
    "clean": "rm -rf lib",
    "build": "npm run clean && tsc",
    "watch": "tsc -w",
    "test": "jest --watch"
  },
  "repository": {
    "type": "git",
    "url": "git+https://github.com/unchainedshop/unchained.git"
  },
  "keywords": [
    "unchained",
    "ecommerce",
    "core"
  ],
  "author": "Joël Meiller",
  "license": "EUPL-1.2",
  "bugs": {
    "url": "https://github.com/unchainedshop/unchained/issues"
  },
  "homepage": "https://github.com/unchainedshop/unchained#readme",
  "dependencies": {
    "@unchainedshop/logger": "^1.2.40",
    "redis": "^4.3.1"
  },
  "devDependencies": {
<<<<<<< HEAD
    "@types/jest": "^29.1.0",
    "@types/node": "^16.11.62",
    "@unchainedshop/types": "^1.2.30",
    "jest": "^29.0.2",
=======
    "@types/jest": "^29.0.0",
    "@types/node": "^16.11.66",
    "@unchainedshop/types": "^1.2.40",
    "jest": "^29.2.0",
>>>>>>> aee5e95e
    "ts-jest": "^29.0.3",
    "typescript": "^4.8.4"
  }
}<|MERGE_RESOLUTION|>--- conflicted
+++ resolved
@@ -34,17 +34,10 @@
     "redis": "^4.3.1"
   },
   "devDependencies": {
-<<<<<<< HEAD
-    "@types/jest": "^29.1.0",
-    "@types/node": "^16.11.62",
-    "@unchainedshop/types": "^1.2.30",
-    "jest": "^29.0.2",
-=======
     "@types/jest": "^29.0.0",
     "@types/node": "^16.11.66",
     "@unchainedshop/types": "^1.2.40",
     "jest": "^29.2.0",
->>>>>>> aee5e95e
     "ts-jest": "^29.0.3",
     "typescript": "^4.8.4"
   }
