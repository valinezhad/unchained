{
  "name": "@unchainedshop/core-countries",
<<<<<<< HEAD
  "version": "3.0.0",
=======
  "version": "2.8.16",
>>>>>>> eeb607f1
  "main": "lib/countries-index.js",
  "exports": {
    ".": "./lib/countries-index.js",
    "./*": "./lib/*"
  },
  "types": "lib/countries-index.d.ts",
  "type": "module",
  "scripts": {
    "clean": "rm -rf lib",
    "build": "npm run clean && tsc",
    "watch": "tsc -w",
    "test": "NODE_OPTIONS=--experimental-vm-modules jest --detectOpenHandles --forceExit",
    "test:watch": "NODE_OPTIONS=--experimental-vm-modules jest --watch --detectOpenHandles --forceExit"
  },
  "repository": {
    "type": "git",
    "url": "git+https://github.com/unchainedshop/unchained.git"
  },
  "keywords": [
    "unchained",
    "ecommerce",
    "core"
  ],
  "author": "Joël Meiller",
  "license": "EUPL-1.2",
  "bugs": {
    "url": "https://github.com/unchainedshop/unchained/issues"
  },
  "homepage": "https://github.com/unchainedshop/unchained#readme",
  "dependencies": {
<<<<<<< HEAD
    "@unchainedshop/events": "^3.0.0",
    "@unchainedshop/utils": "^3.0.0",
    "lru-cache": "^10.1.0",
    "simpl-schema": "=3.2.0"
  },
  "devDependencies": {
    "@types/node": "^20.11.5",
    "@unchainedshop/types": "^3.0.0",
=======
    "@unchainedshop/events": "^2.8.16",
    "@unchainedshop/utils": "^2.8.16",
    "lru-cache": "^10.2.2",
    "simpl-schema": "^3.4.6"
  },
  "devDependencies": {
    "@types/node": "^20.12.11",
    "@unchainedshop/types": "^2.8.16",
>>>>>>> eeb607f1
    "cross-env": "^7.0.3",
    "jest": "^29.7.0",
    "ts-jest": "^29.1.2",
    "typescript": "^5.4.5"
  }
}<|MERGE_RESOLUTION|>--- conflicted
+++ resolved
@@ -1,10 +1,6 @@
 {
   "name": "@unchainedshop/core-countries",
-<<<<<<< HEAD
-  "version": "3.0.0",
-=======
   "version": "2.8.16",
->>>>>>> eeb607f1
   "main": "lib/countries-index.js",
   "exports": {
     ".": "./lib/countries-index.js",
@@ -35,16 +31,6 @@
   },
   "homepage": "https://github.com/unchainedshop/unchained#readme",
   "dependencies": {
-<<<<<<< HEAD
-    "@unchainedshop/events": "^3.0.0",
-    "@unchainedshop/utils": "^3.0.0",
-    "lru-cache": "^10.1.0",
-    "simpl-schema": "=3.2.0"
-  },
-  "devDependencies": {
-    "@types/node": "^20.11.5",
-    "@unchainedshop/types": "^3.0.0",
-=======
     "@unchainedshop/events": "^2.8.16",
     "@unchainedshop/utils": "^2.8.16",
     "lru-cache": "^10.2.2",
@@ -53,7 +39,6 @@
   "devDependencies": {
     "@types/node": "^20.12.11",
     "@unchainedshop/types": "^2.8.16",
->>>>>>> eeb607f1
     "cross-env": "^7.0.3",
     "jest": "^29.7.0",
     "ts-jest": "^29.1.2",
