--- conflicted
+++ resolved
@@ -1,10 +1,6 @@
 {
   "name": "@unchainedshop/core-events",
-<<<<<<< HEAD
   "version": "3.0.0-alpha1",
-=======
-  "version": "2.9.4",
->>>>>>> 8a597ef4
   "main": "lib/events-index.js",
   "exports": {
     ".": "./lib/events-index.js",
@@ -35,7 +31,6 @@
   },
   "homepage": "https://github.com/unchainedshop/unchained#readme",
   "dependencies": {
-<<<<<<< HEAD
     "@unchainedshop/events": "^3.0.0-alpha1",
     "@unchainedshop/utils": "^3.0.0-alpha1",
     "simpl-schema": "^3.4.6"
@@ -43,15 +38,6 @@
   "devDependencies": {
     "@types/node": "^20.12.11",
     "@unchainedshop/types": "^3.0.0-alpha1",
-=======
-    "@unchainedshop/events": "^2.9.4",
-    "@unchainedshop/utils": "^2.9.4",
-    "simpl-schema": "^3.4.6"
-  },
-  "devDependencies": {
-    "@types/node": "^20.12.13",
-    "@unchainedshop/types": "^2.9.4",
->>>>>>> 8a597ef4
     "jest": "^29.7.0",
     "ts-jest": "^29.1.4",
     "typescript": "^5.4.5"
