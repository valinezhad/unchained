--- conflicted
+++ resolved
@@ -1,11 +1,7 @@
 {
     "name": "@unchainedshop/shared",
     "private": true,
-<<<<<<< HEAD
     "version": "3.0.0-alpha1",
-=======
-    "version": "2.12.2",
->>>>>>> 1bcf8cb9
     "dependencies": {
         "@types/node": "^20.14.10",
         "typescript": "^5.5.3"
