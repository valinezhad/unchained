{
    "name": "@unchainedshop/shared",
    "private": true,
<<<<<<< HEAD
    "version": "3.0.0-alpha1",
=======
    "version": "2.9.4",
>>>>>>> 8a597ef4
    "dependencies": {
        "@types/node": "^20.12.13",
        "typescript": "^5.4.5"
    }
}<|MERGE_RESOLUTION|>--- conflicted
+++ resolved
@@ -1,11 +1,7 @@
 {
     "name": "@unchainedshop/shared",
     "private": true,
-<<<<<<< HEAD
     "version": "3.0.0-alpha1",
-=======
-    "version": "2.9.4",
->>>>>>> 8a597ef4
     "dependencies": {
         "@types/node": "^20.12.13",
         "typescript": "^5.4.5"
