--- conflicted
+++ resolved
@@ -1,15 +1,9 @@
 {
     "name": "@unchainedshop/shared",
     "private": true,
-<<<<<<< HEAD
     "version": "3.0.0-alpha1",
     "dependencies": {
-        "@types/node": "^20.14.2",
-=======
-    "version": "2.11.1",
-    "dependencies": {
         "@types/node": "^20.14.8",
->>>>>>> 79c54035
         "typescript": "^5.4.5"
     }
 }