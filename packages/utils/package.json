{
  "name": "@unchainedshop/utils",
  "version": "1.2.40",
  "main": "lib/utils-index.js",
  "exports": {
    ".": "./lib/utils-index.js",
    "./*": "./lib/*"
  },
  "types": "lib/utils-index.d.ts",
  "type": "module",
  "scripts": {
    "clean": "rm -rf lib",
    "build": "npm run clean && tsc",
    "watch": "tsc -w",
    "test": "jest --watch"
  },
  "repository": {
    "type": "git",
    "url": "git+https://github.com/unchainedshop/unchained.git"
  },
  "keywords": [
    "unchained",
    "ecommerce",
    "core"
  ],
  "license": "EUPL-1.2",
  "bugs": {
    "url": "https://github.com/unchainedshop/unchained/issues"
  },
  "homepage": "https://github.com/unchainedshop/unchained#readme",
  "dependencies": {
<<<<<<< HEAD
    "@types/jest": "^29.1.0",
    "@unchainedshop/logger": "^1.2.30",
=======
    "@unchainedshop/logger": "^1.2.40",
>>>>>>> aee5e95e
    "abort-controller": "3.0.0",
    "bson": "^4.7.0",
    "hashids": "^2.2.10",
    "jest": "^29.2.0",
    "locale": "0.1.0",
    "lru-cache": "^7.14.0",
<<<<<<< HEAD
    "simpl-schema": "^1.13.1",
    "ts-jest": "^29.0.3"
  },
  "devDependencies": {
    "@types/node": "^16.11.62",
    "@unchainedshop/types": "^1.2.30",
=======
    "simpl-schema": "^3.0.1"
  },
  "devDependencies": {
    "@types/node": "^16.11.66",
    "@unchainedshop/types": "^1.2.40",
>>>>>>> aee5e95e
    "typescript": "^4.8.4"
  }
}<|MERGE_RESOLUTION|>--- conflicted
+++ resolved
@@ -29,32 +29,18 @@
   },
   "homepage": "https://github.com/unchainedshop/unchained#readme",
   "dependencies": {
-<<<<<<< HEAD
-    "@types/jest": "^29.1.0",
-    "@unchainedshop/logger": "^1.2.30",
-=======
     "@unchainedshop/logger": "^1.2.40",
->>>>>>> aee5e95e
     "abort-controller": "3.0.0",
     "bson": "^4.7.0",
     "hashids": "^2.2.10",
     "jest": "^29.2.0",
     "locale": "0.1.0",
     "lru-cache": "^7.14.0",
-<<<<<<< HEAD
-    "simpl-schema": "^1.13.1",
-    "ts-jest": "^29.0.3"
-  },
-  "devDependencies": {
-    "@types/node": "^16.11.62",
-    "@unchainedshop/types": "^1.2.30",
-=======
     "simpl-schema": "^3.0.1"
   },
   "devDependencies": {
     "@types/node": "^16.11.66",
     "@unchainedshop/types": "^1.2.40",
->>>>>>> aee5e95e
     "typescript": "^4.8.4"
   }
 }