--- conflicted
+++ resolved
@@ -1,10 +1,6 @@
 {
   "name": "@unchainedshop/utils",
-<<<<<<< HEAD
   "version": "3.0.0-alpha1",
-=======
-  "version": "2.12.2",
->>>>>>> 1bcf8cb9
   "main": "lib/utils-index.js",
   "exports": {
     ".": "./lib/utils-index.js",
@@ -34,24 +30,15 @@
   },
   "homepage": "https://github.com/unchainedshop/unchained#readme",
   "dependencies": {
-<<<<<<< HEAD
     "@unchainedshop/logger": "^3.0.0-alpha1",
-=======
-    "@unchainedshop/logger": "^2.12.2",
->>>>>>> 1bcf8cb9
     "abort-controller": "3.0.0",
     "hashids": "^2.3.0",
     "locale": "0.1.0",
     "simpl-schema": "^3.4.6"
   },
   "devDependencies": {
-<<<<<<< HEAD
-    "@types/node": "^20.14.8",
+    "@types/node": "^20.14.10",
     "@unchainedshop/types": "^3.0.0-alpha1",
-=======
-    "@types/node": "^20.14.10",
-    "@unchainedshop/types": "^2.12.2",
->>>>>>> 1bcf8cb9
     "jest": "^29.7.0",
     "typescript": "^5.5.3"
   }
