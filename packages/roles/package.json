--- conflicted
+++ resolved
@@ -1,10 +1,6 @@
 {
   "name": "@unchainedshop/roles",
-<<<<<<< HEAD
   "version": "3.0.0-alpha1",
-=======
-  "version": "2.11.1",
->>>>>>> 79c54035
   "description": "Roles package for unchained engine",
   "main": "lib/roles-index.js",
   "exports": {
@@ -38,13 +34,8 @@
     "lodash.clone": "4.5.0"
   },
   "devDependencies": {
-<<<<<<< HEAD
     "@types/node": "^20.14.2",
     "@unchainedshop/types": "^3.0.0-alpha1",
-=======
-    "@types/node": "^20.14.8",
-    "@unchainedshop/types": "^2.11.1",
->>>>>>> 79c54035
     "jest": "^29.7.0",
     "typescript": "^5.4.5"
   }
