--- conflicted
+++ resolved
@@ -1,10 +1,6 @@
 {
   "name": "@unchainedshop/roles",
-<<<<<<< HEAD
-  "version": "3.0.0",
-=======
   "version": "2.8.16",
->>>>>>> eeb607f1
   "description": "Roles package for unchained engine",
   "main": "lib/roles-index.js",
   "exports": {
@@ -38,13 +34,8 @@
     "lodash.clone": "4.5.0"
   },
   "devDependencies": {
-<<<<<<< HEAD
-    "@types/node": "^20.11.5",
-    "@unchainedshop/types": "^3.0.0",
-=======
     "@types/node": "^20.12.11",
     "@unchainedshop/types": "^2.8.16",
->>>>>>> eeb607f1
     "jest": "^29.7.0",
     "typescript": "^5.4.5"
   }
