--- conflicted
+++ resolved
@@ -9,22 +9,10 @@
 Package.onUse((api) => {
   api.versionsFrom('1.11.1');
 
-<<<<<<< HEAD
   Npm.depends({
     'lodash.clone': '4.5.0',
     '@share911/meteor-check': '1.0.8',
   });
-=======
-  api.use([
-    'meteor-base',
-    'check',
-    'mongo',
-    'ecmascript',
-    'underscore',
-    'dburles:collection-helpers@1.1.0',
-    'unchained:core-users@0.55.2',
-  ]);
->>>>>>> 752950a6
 
   api.use(['unchained:core-users', 'ecmascript']);
 
