import { emit, registerEvents } from '@unchainedshop/events';
import { generateDbFilterById, generateDbObjectId, mongodb } from '@unchainedshop/mongodb';
<<<<<<< HEAD
import { OrderPayment, OrderPaymentStatus } from '../types.js';
import { PricingCalculation } from '@unchainedshop/utils';
=======
import { Order, OrderDiscount, OrderPayment, OrderPaymentStatus } from '../types.js';
import { OrderPricingDiscount } from '../director/OrderPricingDirector.js';
import type { IPaymentPricingSheet } from '@unchainedshop/core-payment';

export type OrderPaymentsModule = {
  // Queries
  findOrderPayment: (
    params: {
      orderPaymentId: string;
    },
    options?: mongodb.FindOptions,
  ) => Promise<OrderPayment>;

  findOrderPaymentByContextData: (
    params: {
      context: any;
    },
    options?: mongodb.FindOptions,
  ) => Promise<OrderPayment>;

  countOrderPaymentsByContextData: (
    params: {
      context: any;
    },
    options?: mongodb.FindOptions,
  ) => Promise<number>;

  // Transformations
  discounts: (
    orderPayment: OrderPayment,
    params: { order: Order; orderDiscount: OrderDiscount },
    unchainedAPI,
  ) => Array<OrderPricingDiscount>;
  isBlockingOrderConfirmation: (orderPayment: OrderPayment, unchainedAPI) => Promise<boolean>;
  isBlockingOrderFullfillment: (orderPayment: OrderPayment) => boolean;
  normalizedStatus: (orderPayment: OrderPayment) => string;
  pricingSheet: (orderPayment: OrderPayment, currency: string, unchainedAPI) => IPaymentPricingSheet;

  // Mutations
  create: (doc: OrderPayment) => Promise<OrderPayment>;

  cancel: (
    orderPayment: OrderPayment,
    paymentContext: {
      transactionContext: any;
      userId: string;
    },
    unchainedAPI,
  ) => Promise<OrderPayment>;

  confirm: (
    orderPayment: OrderPayment,
    paymentContext: {
      transactionContext: any;
      userId: string;
    },
    unchainedAPI,
  ) => Promise<OrderPayment>;

  charge: (
    orderPayment: OrderPayment,
    paymentContext: {
      transactionContext: any;
      userId: string;
    },
    unchainedAPI,
  ) => Promise<OrderPayment>;

  logEvent: (orderPaymentId: string, event: any) => Promise<boolean>;

  markAsPaid: (payment: OrderPayment, meta: any) => Promise<void>;

  updateContext: (orderPaymentId: string, context: any) => Promise<OrderPayment | null>;

  updateStatus: (
    orderPaymentId: string,
    params: { transactionId?: string; status: OrderPaymentStatus; info?: string },
  ) => Promise<OrderPayment>;

  updateCalculation: (orderPayment: OrderPayment, unchainedAPI) => Promise<OrderPayment>;
  deleteOrderPayments: (orderId: string) => Promise<number>;
};
>>>>>>> eddedbf1

const ORDER_PAYMENT_EVENTS: string[] = ['ORDER_UPDATE_PAYMENT', 'ORDER_SIGN_PAYMENT', 'ORDER_PAY'];

export const buildFindByIdSelector = (orderPaymentId: string) =>
  generateDbFilterById(orderPaymentId) as mongodb.Filter<OrderPayment>;

export const buildFindByContextDataSelector = (context: any): mongodb.Filter<OrderPayment> => {
  const contextKeys = Object.keys(context);

  if (contextKeys.length === 0) return null;

  const selector: mongodb.Filter<OrderPayment> = contextKeys.reduce(
    (currentSelector, key) =>
      context[key] !== undefined
        ? {
            ...currentSelector,
            [`context.${key}`]: context[key],
          }
        : currentSelector,
    {},
  );
  return selector;
};

export const configureOrderPaymentsModule = ({
  OrderPayments,
}: {
  OrderPayments: mongodb.Collection<OrderPayment>;
}) => {
  registerEvents(ORDER_PAYMENT_EVENTS);

  const normalizedStatus = (orderPayment: OrderPayment) => {
    return orderPayment.status === null
      ? OrderPaymentStatus.OPEN
      : (orderPayment.status as OrderPaymentStatus);
  };

  const updateStatus = async (
    orderPaymentId: string,
    {
      transactionId,
      status,
      info,
    }: { transactionId?: string; status: OrderPaymentStatus; info?: string },
  ): Promise<OrderPayment> => {
    const date = new Date();
    const modifier: mongodb.UpdateFilter<OrderPayment> = {
      $set: { status, updated: new Date() },
      $push: {
        log: {
          date,
          status,
          info,
        },
      },
    };
    if (transactionId) {
      // eslint-disable-next-line
      // @ts-ignore
      modifier.$set.transactionId = transactionId;
    }
    if (status === OrderPaymentStatus.PAID) {
      // eslint-disable-next-line
      // @ts-ignore
      modifier.$set.paid = date;
    }

    const selector = buildFindByIdSelector(orderPaymentId);
    return OrderPayments.findOneAndUpdate(selector, modifier, { returnDocument: 'after' });
  };

  return {
    // Queries
    findOrderPayment: async (
      {
        orderPaymentId,
      }: {
        orderPaymentId: string;
      },
      options?: mongodb.FindOptions,
    ): Promise<OrderPayment> => {
      return OrderPayments.findOne(buildFindByIdSelector(orderPaymentId), options);
    },
    findOrderPaymentByContextData: async (
      {
        context,
      }: {
        context: any;
      },
      options?: mongodb.FindOptions,
    ): Promise<OrderPayment> => {
      const selector = buildFindByContextDataSelector(context);

      return OrderPayments.findOne(selector, options);
    },
    countOrderPaymentsByContextData: async (
      {
        context,
      }: {
        context: any;
      },
      options?: mongodb.FindOptions,
    ) => {
      const selector = buildFindByContextDataSelector(context);

      return OrderPayments.countDocuments(selector, options);
    },

    normalizedStatus,

    // Mutations

    create: async (doc: OrderPayment): Promise<OrderPayment> => {
      const { insertedId: orderPaymentId } = await OrderPayments.insertOne({
        _id: generateDbObjectId(),
        created: new Date(),
        ...doc,
        status: null,
        context: doc.context || {},
      });

      const orderPayment = await OrderPayments.findOne(buildFindByIdSelector(orderPaymentId));

      return orderPayment;
    },

    logEvent: async (orderPaymentId: string, event: any): Promise<boolean> => {
      const date = new Date();
      const modifier = {
        $push: {
          log: {
            date,
            status: undefined,
            info: JSON.stringify(event),
          },
        },
      };
      await OrderPayments.updateOne(generateDbFilterById(orderPaymentId), modifier);

      return true;
    },

    markAsPaid: async (orderPayment: OrderPayment, meta: any) => {
      if (normalizedStatus(orderPayment) !== OrderPaymentStatus.OPEN) return;

      await updateStatus(orderPayment._id, {
        status: OrderPaymentStatus.PAID,
        info: meta ? JSON.stringify(meta) : 'mark paid manually',
      });
      await emit('ORDER_PAY', { orderPayment });
    },

    updateContext: async (orderPaymentId: string, context: any): Promise<OrderPayment> => {
      const selector = buildFindByIdSelector(orderPaymentId);
      if (!context || Object.keys(context).length === 0) return OrderPayments.findOne(selector, {});

      const contextSetters = Object.fromEntries(
        Object.entries(context).map(([key, value]) => [`context.${key}`, value]),
      );
      const result = await OrderPayments.findOneAndUpdate(
        selector,
        {
          $set: {
            ...contextSetters,
            updated: new Date(),
          },
        },
        { includeResultMetadata: true, returnDocument: 'after' },
      );

      if (result.ok) {
        await emit('ORDER_UPDATE_PAYMENT', {
          orderPayment: result.value,
        });
        return result.value;
      }

      return null;
    },

    updateStatus,

    updateCalculation: async <T extends PricingCalculation>(
      orderPaymentId: string,
      calculation: Array<T>,
    ) => {
      return OrderPayments.findOneAndUpdate(
        buildFindByIdSelector(orderPaymentId),
        {
          $set: {
            calculation,
            updated: new Date(),
          },
        },
        {
          returnDocument: 'after',
        },
      );
    },
    deleteOrderPayments: async (orderId: string) => {
      const { deletedCount } = await OrderPayments.deleteMany({ orderId });
      return deletedCount;
    },
  };
};

export type OrderPaymentsModule = ReturnType<typeof configureOrderPaymentsModule>;<|MERGE_RESOLUTION|>--- conflicted
+++ resolved
@@ -1,92 +1,7 @@
 import { emit, registerEvents } from '@unchainedshop/events';
 import { generateDbFilterById, generateDbObjectId, mongodb } from '@unchainedshop/mongodb';
-<<<<<<< HEAD
 import { OrderPayment, OrderPaymentStatus } from '../types.js';
 import { PricingCalculation } from '@unchainedshop/utils';
-=======
-import { Order, OrderDiscount, OrderPayment, OrderPaymentStatus } from '../types.js';
-import { OrderPricingDiscount } from '../director/OrderPricingDirector.js';
-import type { IPaymentPricingSheet } from '@unchainedshop/core-payment';
-
-export type OrderPaymentsModule = {
-  // Queries
-  findOrderPayment: (
-    params: {
-      orderPaymentId: string;
-    },
-    options?: mongodb.FindOptions,
-  ) => Promise<OrderPayment>;
-
-  findOrderPaymentByContextData: (
-    params: {
-      context: any;
-    },
-    options?: mongodb.FindOptions,
-  ) => Promise<OrderPayment>;
-
-  countOrderPaymentsByContextData: (
-    params: {
-      context: any;
-    },
-    options?: mongodb.FindOptions,
-  ) => Promise<number>;
-
-  // Transformations
-  discounts: (
-    orderPayment: OrderPayment,
-    params: { order: Order; orderDiscount: OrderDiscount },
-    unchainedAPI,
-  ) => Array<OrderPricingDiscount>;
-  isBlockingOrderConfirmation: (orderPayment: OrderPayment, unchainedAPI) => Promise<boolean>;
-  isBlockingOrderFullfillment: (orderPayment: OrderPayment) => boolean;
-  normalizedStatus: (orderPayment: OrderPayment) => string;
-  pricingSheet: (orderPayment: OrderPayment, currency: string, unchainedAPI) => IPaymentPricingSheet;
-
-  // Mutations
-  create: (doc: OrderPayment) => Promise<OrderPayment>;
-
-  cancel: (
-    orderPayment: OrderPayment,
-    paymentContext: {
-      transactionContext: any;
-      userId: string;
-    },
-    unchainedAPI,
-  ) => Promise<OrderPayment>;
-
-  confirm: (
-    orderPayment: OrderPayment,
-    paymentContext: {
-      transactionContext: any;
-      userId: string;
-    },
-    unchainedAPI,
-  ) => Promise<OrderPayment>;
-
-  charge: (
-    orderPayment: OrderPayment,
-    paymentContext: {
-      transactionContext: any;
-      userId: string;
-    },
-    unchainedAPI,
-  ) => Promise<OrderPayment>;
-
-  logEvent: (orderPaymentId: string, event: any) => Promise<boolean>;
-
-  markAsPaid: (payment: OrderPayment, meta: any) => Promise<void>;
-
-  updateContext: (orderPaymentId: string, context: any) => Promise<OrderPayment | null>;
-
-  updateStatus: (
-    orderPaymentId: string,
-    params: { transactionId?: string; status: OrderPaymentStatus; info?: string },
-  ) => Promise<OrderPayment>;
-
-  updateCalculation: (orderPayment: OrderPayment, unchainedAPI) => Promise<OrderPayment>;
-  deleteOrderPayments: (orderId: string) => Promise<number>;
-};
->>>>>>> eddedbf1
 
 const ORDER_PAYMENT_EVENTS: string[] = ['ORDER_UPDATE_PAYMENT', 'ORDER_SIGN_PAYMENT', 'ORDER_PAY'];
 
