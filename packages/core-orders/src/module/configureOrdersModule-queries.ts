import { SortDirection, SortOption } from '@unchainedshop/utils';
import { Order, OrderQuery, OrderReport } from '../types.js';
import { generateDbFilterById, buildSortOptions, mongodb } from '@unchainedshop/mongodb';

export const buildFindSelector = ({ includeCarts, status, userId, queryString }: OrderQuery) => {
  const selector: mongodb.Filter<Order> = {};

  if (userId) {
    selector.userId = userId;
  }

  if (Array.isArray(status) && status?.length) {
    selector.status = { $in: status };
  } else if (!includeCarts) {
    selector.status = { $ne: null }; // TODO: Slow performance! IDXSCAN in common query!
  }

  if (queryString) {
    (selector as any).$text = { $search: queryString };
  }

  return selector;
};

const normalizeOrderAggregateResult = (data = {}): OrderReport => {
  const statusToFieldMap = {
    newCount: 0,
    checkoutCount: 0,
    rejectCount: 0,
    confirmCount: 0,
    fulfillCount: 0,
  };

  Object.entries(data).forEach(([key, value]) => {
    statusToFieldMap[key] = value;
  });
  return statusToFieldMap;
};

export const configureOrdersModuleQueries = ({ Orders }: { Orders: mongodb.Collection<Order> }) => {
  return {
    count: async (query: OrderQuery): Promise<number> => {
      const orderCount = await Orders.countDocuments(buildFindSelector(query));
      return orderCount;
    },
    findOrder: async (
      {
        orderId,
        orderNumber,
      }: {
        orderId?: string;
        orderNumber?: string;
      },
      options?: mongodb.FindOptions,
    ): Promise<Order> => {
      const selector = orderId ? generateDbFilterById(orderId) : { orderNumber };
      return Orders.findOne(selector, options);
    },

    findCartsToInvalidate: async (maxAgeDays = 30) => {
      const ONE_DAY_IN_MILLISECONDS = 86400000;

      const minValidDate = new Date(new Date().getTime() - maxAgeDays * ONE_DAY_IN_MILLISECONDS);

      const orders = await Orders.find({
        status: { $eq: null },
        updated: { $gte: minValidDate },
      }).toArray();

      return orders;
    },

    findOrders: async (
      {
        limit,
        offset,
        queryString,
        sort,
        ...query
      }: OrderQuery & {
        limit?: number;
        offset?: number;
        sort?: Array<SortOption>;
      },
      options?: mongodb.FindOptions,
    ): Promise<Array<Order>> => {
      const defaultSortOption: Array<SortOption> = [{ key: 'created', value: SortDirection.DESC }];
      const findOptions: mongodb.FindOptions = {
        skip: offset,
        limit,
        sort: buildSortOptions(sort || defaultSortOption),
      };
      const selector = buildFindSelector({ queryString, ...query });

      if (queryString) {
        return Orders.find(selector, {
          ...options,
          projection: { score: { $meta: 'textScore' } },
          sort: { score: { $meta: 'textScore' } },
        }).toArray();
      }

      return Orders.find(selector, findOptions).toArray();
    },

<<<<<<< HEAD
    getReport: async (params?: { from?: Date; to?: Date }): Promise<OrderReport> => {
      const { from, to } = params || {};
=======
    getReport: async ({ dateRange } = { dateRange: {} }) => {
>>>>>>> ff21b613
      const selector: any = { $exists: true };
      if (dateRange?.end || dateRange?.start) {
        if (dateRange?.start) {
          const fromDate = new Date(dateRange?.start);
          selector.$gte = fromDate;
        }
        if (dateRange?.end) {
          const toDate = new Date(dateRange?.end);
          selector.$lte = toDate;
        }
      }

      const pipeline = [
        {
          $facet: {
            checkoutCount: [
              {
                $match: {
                  ordered: selector,
                },
              },
              { $count: 'count' },
            ],
            fulfillCount: [
              {
                $match: {
                  fullfilled: selector,
                },
              },
              { $count: 'count' },
            ],
            rejectCount: [
              {
                $match: {
                  rejected: selector,
                },
              },
              { $count: 'count' },
            ],
            newCount: [
              {
                $match: {
                  created: selector,
                },
              },
              { $count: 'count' },
            ],
            confirmCount: [
              {
                $match: {
                  confirmed: selector,
                },
              },
              { $count: 'count' },
            ],
          },
        },
        {
          $project: {
            checkoutCount: { $arrayElemAt: ['$checkoutCount.count', 0] },
            fulfillCount: { $arrayElemAt: ['$fulfillCount.count', 0] },
            rejectCount: { $arrayElemAt: ['$rejectCount.count', 0] },
            newCount: { $arrayElemAt: ['$newCount.count', 0] },
            confirmCount: { $arrayElemAt: ['$confirmCount.count', 0] },
          },
        },
      ];
      const [facetedResult] = await Orders.aggregate(pipeline).toArray();
      return normalizeOrderAggregateResult(facetedResult);
    },

    orderExists: async ({ orderId }: { orderId: string }): Promise<boolean> => {
      const orderCount = await Orders.countDocuments(generateDbFilterById(orderId), {
        limit: 1,
      });
      return !!orderCount;
    },
  };
};

export type OrderQueries = ReturnType<typeof configureOrdersModuleQueries>;<|MERGE_RESOLUTION|>--- conflicted
+++ resolved
@@ -1,4 +1,4 @@
-import { SortDirection, SortOption } from '@unchainedshop/utils';
+import { SortDirection, SortOption, DateFilterInput } from '@unchainedshop/utils';
 import { Order, OrderQuery, OrderReport } from '../types.js';
 import { generateDbFilterById, buildSortOptions, mongodb } from '@unchainedshop/mongodb';
 
@@ -103,12 +103,8 @@
       return Orders.find(selector, findOptions).toArray();
     },
 
-<<<<<<< HEAD
-    getReport: async (params?: { from?: Date; to?: Date }): Promise<OrderReport> => {
-      const { from, to } = params || {};
-=======
-    getReport: async ({ dateRange } = { dateRange: {} }) => {
->>>>>>> ff21b613
+    getReport: async (params: { dateRange?: DateFilterInput }): Promise<OrderReport> => {
+      const { dateRange } = params || {};
       const selector: any = { $exists: true };
       if (dateRange?.end || dateRange?.start) {
         if (dateRange?.start) {
