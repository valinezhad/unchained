--- conflicted
+++ resolved
@@ -1,17 +1,8 @@
-<<<<<<< HEAD
 import { Collection } from '@unchainedshop/types/common.js';
 import { Order, OrderStatus, OrderProcessing, OrdersModule } from '@unchainedshop/types/orders.js';
 import { OrderDelivery } from '@unchainedshop/types/orders.deliveries.js';
 import { OrderPayment } from '@unchainedshop/types/orders.payments.js';
 import { OrderPosition } from '@unchainedshop/types/orders.positions.js';
-=======
-import { Context } from '@unchainedshop/types/api';
-import { Collection, Update } from '@unchainedshop/types/common';
-import { Order, OrderStatus, OrderProcessing, OrdersModule } from '@unchainedshop/types/orders';
-import { OrderDelivery } from '@unchainedshop/types/orders.deliveries';
-import { OrderPayment } from '@unchainedshop/types/orders.payments';
-import { OrderPosition } from '@unchainedshop/types/orders.positions';
->>>>>>> 5f86adb8
 import { emit, registerEvents } from '@unchainedshop/events';
 import { log } from '@unchainedshop/logger';
 import { generateDbFilterById } from '@unchainedshop/utils';
@@ -47,11 +38,7 @@
     return findNewOrderNumber(order, index + 1);
   };
 
-  const updateStatus: OrdersModule['updateStatus'] = async (
-    orderId,
-    { status, info },
-    requestContext,
-  ) => {
+  const updateStatus: OrdersModule['updateStatus'] = async (orderId, { status, info }) => {
     const selector = generateDbFilterById(orderId);
     const order = await Orders.findOne(selector, {});
 
@@ -61,7 +48,6 @@
     const $set: Partial<Order> = {
       status,
       updated: new Date(),
-      updatedBy: requestContext.userId,
     };
 
     switch (status) {
@@ -220,6 +206,10 @@
       (await modules.orders.deliveries.isBlockingOrderConfirmation(orderDelivery, unchainedAPI));
     if (isBlockingOrderConfirmation) return false;
 
+    if (order.status === OrderStatus.FULLFILLED || order.status === OrderStatus.CONFIRMED) {
+      return false;
+    }
+
     return true;
   };
 
@@ -248,13 +238,8 @@
   const findNextStatus = async (
     status: OrderStatus | null,
     order: Order,
-<<<<<<< HEAD
     unchainedAPI: UnchainedCore,
-  ): Promise<OrderStatus> => {
-=======
-    requestContext: Context,
   ): Promise<OrderStatus | null> => {
->>>>>>> 5f86adb8
     if (status === null) {
       if ((await missingInputDataForCheckout(order)).length === 0) {
         return OrderStatus.PENDING;
@@ -262,24 +247,13 @@
     }
 
     if (status === OrderStatus.PENDING) {
-<<<<<<< HEAD
       if (await isAutoConfirmationEnabled(order, unchainedAPI)) {
-        await emit('ORDER_CONFIRMED', { order });
-=======
-      if (await isAutoConfirmationEnabled(order, requestContext)) {
->>>>>>> 5f86adb8
         return OrderStatus.CONFIRMED;
       }
     }
 
     if (status === OrderStatus.CONFIRMED) {
-<<<<<<< HEAD
-      const isFullfilled = await isAutoFullfillmentEnabled(order, unchainedAPI);
-      if (isFullfilled) {
-        await emit('ORDER_FULLFILLED', { order });
-=======
       if (await isAutoFullfillmentEnabled(order, requestContext)) {
->>>>>>> 5f86adb8
         return OrderStatus.FULLFILLED;
       }
     }
@@ -388,32 +362,8 @@
       );
     },
 
-<<<<<<< HEAD
-    setCartOwner: async ({ orderId, userId }) => {
-      await Orders.updateOne(generateDbFilterById(orderId), {
-        $set: {
-          userId,
-        },
-      });
-    },
-
-    moveCartPositions: async ({ fromOrderId, toOrderId }) => {
-      await OrderPositions.updateMany(
-        { orderId: fromOrderId },
-        {
-          $set: {
-            orderId: toOrderId,
-          },
-        },
-      );
-    },
-
     processOrder: async (initialOrder, params, unchainedAPI) => {
       const { modules } = unchainedAPI;
-=======
-    processOrder: async (initialOrder, params, requestContext) => {
-      const { modules } = requestContext;
->>>>>>> 5f86adb8
       const { paymentContext, deliveryContext, nextStatus: forceNextStatus } = params;
 
       const orderId = initialOrder._id;
@@ -466,14 +416,10 @@
           // we have to stop here shortly to complete the confirmation
           // before auto delivery is started, else we have no chance to create
           // numbers that are needed for delivery
-          order = await updateStatus(
-            orderId,
-            {
-              status: OrderStatus.CONFIRMED,
-              info: 'before delivery',
-            },
-            unchainedAPI,
-          );
+          order = await updateStatus(orderId, {
+            status: OrderStatus.CONFIRMED,
+            info: 'before delivery',
+          });
 
           await modules.orders.deliveries.send(
             orderDelivery,
@@ -554,11 +500,7 @@
         nextStatus = await findNextStatus(nextStatus, order, unchainedAPI);
       }
 
-      order = await updateStatus(
-        order._id,
-        { status: nextStatus, info: 'order processed' },
-        unchainedAPI,
-      );
+      order = await updateStatus(order._id, { status: nextStatus, info: 'order processed' });
 
       if (initialOrder.status !== order.status) {
         if (order.status === OrderStatus.REJECTED) {
