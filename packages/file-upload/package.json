{
  "name": "@unchainedshop/file-upload",
<<<<<<< HEAD
  "version": "3.0.0-alpha1",
=======
  "version": "2.9.4",
>>>>>>> 8a597ef4
  "main": "lib/file-upload-index.js",
  "exports": {
    ".": "./lib/file-upload-index.js",
    "./*": "./lib/*"
  },
  "types": "lib/file-upload-index.d.ts",
  "type": "module",
  "scripts": {
    "clean": "rm -rf lib",
    "build": "npm run clean && tsc",
    "watch": "tsc -w",
    "test": "NODE_OPTIONS=--experimental-vm-modules jest --detectOpenHandles --forceExit",
    "test:watch": "NODE_OPTIONS=--experimental-vm-modules jest --watch --detectOpenHandles --forceExit"
  },
  "repository": {
    "type": "git",
    "url": "git+https://github.com/unchainedshop/unchained.git"
  },
  "keywords": [
    "unchained",
    "ecommerce",
    "core"
  ],
  "author": "Joël Meiller",
  "license": "EUPL-1.2",
  "bugs": {
    "url": "https://github.com/unchainedshop/unchained/issues"
  },
  "homepage": "https://github.com/unchainedshop/unchained#readme",
  "dependencies": {
<<<<<<< HEAD
    "@unchainedshop/logger": "^3.0.0-alpha1",
    "@unchainedshop/utils": "^3.0.0-alpha1",
=======
    "@unchainedshop/logger": "^2.9.4",
    "@unchainedshop/utils": "^2.9.4",
>>>>>>> 8a597ef4
    "base-x": "4.0.0",
    "mime-types": "^2.1.35"
  },
  "devDependencies": {
<<<<<<< HEAD
    "@types/node": "^20.12.11",
    "@unchainedshop/types": "^3.0.0-alpha1",
=======
    "@types/node": "^20.12.13",
    "@unchainedshop/types": "^2.9.4",
>>>>>>> 8a597ef4
    "jest": "^29.7.0",
    "ts-jest": "^29.1.4",
    "typescript": "^5.4.5"
  }
}<|MERGE_RESOLUTION|>--- conflicted
+++ resolved
@@ -1,10 +1,6 @@
 {
   "name": "@unchainedshop/file-upload",
-<<<<<<< HEAD
   "version": "3.0.0-alpha1",
-=======
-  "version": "2.9.4",
->>>>>>> 8a597ef4
   "main": "lib/file-upload-index.js",
   "exports": {
     ".": "./lib/file-upload-index.js",
@@ -35,24 +31,14 @@
   },
   "homepage": "https://github.com/unchainedshop/unchained#readme",
   "dependencies": {
-<<<<<<< HEAD
     "@unchainedshop/logger": "^3.0.0-alpha1",
     "@unchainedshop/utils": "^3.0.0-alpha1",
-=======
-    "@unchainedshop/logger": "^2.9.4",
-    "@unchainedshop/utils": "^2.9.4",
->>>>>>> 8a597ef4
     "base-x": "4.0.0",
     "mime-types": "^2.1.35"
   },
   "devDependencies": {
-<<<<<<< HEAD
     "@types/node": "^20.12.11",
     "@unchainedshop/types": "^3.0.0-alpha1",
-=======
-    "@types/node": "^20.12.13",
-    "@unchainedshop/types": "^2.9.4",
->>>>>>> 8a597ef4
     "jest": "^29.7.0",
     "ts-jest": "^29.1.4",
     "typescript": "^5.4.5"
