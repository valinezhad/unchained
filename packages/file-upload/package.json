{
  "name": "@unchainedshop/file-upload",
<<<<<<< HEAD
  "version": "3.0.0-alpha1",
=======
  "version": "2.11.1",
>>>>>>> 79c54035
  "main": "lib/file-upload-index.js",
  "exports": {
    ".": "./lib/file-upload-index.js",
    "./*": "./lib/*"
  },
  "types": "lib/file-upload-index.d.ts",
  "type": "module",
  "scripts": {
    "clean": "rm -rf lib",
    "prepublishOnly": "npm run clean && tsc",
    "watch": "tsc -w",
    "test": "NODE_OPTIONS=--experimental-vm-modules jest --detectOpenHandles --forceExit",
    "test:watch": "NODE_OPTIONS=--experimental-vm-modules jest --watch --detectOpenHandles --forceExit"
  },
  "repository": {
    "type": "git",
    "url": "git+https://github.com/unchainedshop/unchained.git"
  },
  "keywords": [
    "unchained",
    "ecommerce",
    "core"
  ],
  "author": "Joël Meiller",
  "license": "EUPL-1.2",
  "bugs": {
    "url": "https://github.com/unchainedshop/unchained/issues"
  },
  "homepage": "https://github.com/unchainedshop/unchained#readme",
  "dependencies": {
<<<<<<< HEAD
    "@unchainedshop/logger": "^3.0.0-alpha1",
    "@unchainedshop/utils": "^3.0.0-alpha1",
    "base-x": "4.0.0",
    "mime-types": "^2.1.35"
  },
  "devDependencies": {
    "@types/node": "^20.14.2",
    "@unchainedshop/types": "^3.0.0-alpha1",
=======
    "@unchainedshop/logger": "^2.11.1",
    "@unchainedshop/utils": "^2.11.1",
    "base-x": "^5.0.0",
    "mime-types": "^2.1.35"
  },
  "devDependencies": {
    "@types/node": "^20.14.8",
    "@unchainedshop/types": "^2.11.1",
>>>>>>> 79c54035
    "jest": "^29.7.0",
    "ts-jest": "^29.1.5",
    "typescript": "^5.4.5"
  }
}<|MERGE_RESOLUTION|>--- conflicted
+++ resolved
@@ -1,10 +1,6 @@
 {
   "name": "@unchainedshop/file-upload",
-<<<<<<< HEAD
   "version": "3.0.0-alpha1",
-=======
-  "version": "2.11.1",
->>>>>>> 79c54035
   "main": "lib/file-upload-index.js",
   "exports": {
     ".": "./lib/file-upload-index.js",
@@ -35,25 +31,14 @@
   },
   "homepage": "https://github.com/unchainedshop/unchained#readme",
   "dependencies": {
-<<<<<<< HEAD
     "@unchainedshop/logger": "^3.0.0-alpha1",
     "@unchainedshop/utils": "^3.0.0-alpha1",
-    "base-x": "4.0.0",
+    "base-x": "^5.0.0",
     "mime-types": "^2.1.35"
   },
   "devDependencies": {
     "@types/node": "^20.14.2",
     "@unchainedshop/types": "^3.0.0-alpha1",
-=======
-    "@unchainedshop/logger": "^2.11.1",
-    "@unchainedshop/utils": "^2.11.1",
-    "base-x": "^5.0.0",
-    "mime-types": "^2.1.35"
-  },
-  "devDependencies": {
-    "@types/node": "^20.14.8",
-    "@unchainedshop/types": "^2.11.1",
->>>>>>> 79c54035
     "jest": "^29.7.0",
     "ts-jest": "^29.1.5",
     "typescript": "^5.4.5"
