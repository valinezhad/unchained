--- conflicted
+++ resolved
@@ -30,25 +30,14 @@
   },
   "homepage": "https://github.com/unchainedshop/unchained#readme",
   "dependencies": {
-<<<<<<< HEAD
-    "@types/jest": "^29.1.0",
-    "@unchainedshop/logger": "^1.2.30",
-=======
     "@unchainedshop/logger": "^1.2.40",
->>>>>>> aee5e95e
     "mjml": "^4.13.0",
     "mustache": "^4.2.0"
   },
   "devDependencies": {
-<<<<<<< HEAD
-    "@types/node": "^16.11.62",
-    "@unchainedshop/types": "^1.2.30",
-    "jest": "^29.0.2",
-=======
     "@types/node": "^16.11.66",
     "@unchainedshop/types": "^1.2.40",
     "jest": "^29.2.0",
->>>>>>> aee5e95e
     "locale": "^0.1.0",
     "ts-jest": "^29.0.3",
     "typescript": "^4.8.4"
