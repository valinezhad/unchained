--- conflicted
+++ resolved
@@ -1,10 +1,6 @@
 {
   "name": "@unchainedshop/mongodb",
-<<<<<<< HEAD
   "version": "3.0.0-alpha1",
-=======
-  "version": "2.11.1",
->>>>>>> 79c54035
   "description": "MongoDB provider for unchained platform",
   "main": "lib/mongodb-index.js",
   "exports": {
@@ -35,29 +31,19 @@
   },
   "homepage": "https://github.com/unchainedshop/unchained#readme",
   "dependencies": {
-<<<<<<< HEAD
     "@unchainedshop/utils": "^3.0.0-alpha1",
     "lru-cache": "^10.2.2",
-=======
-    "@unchainedshop/utils": "^2.11.1",
-    "lru-cache": "^10.2.2"
   },
   "peerDependencies": {
     "@mongodb-js/zstd": "^1.2.0",
->>>>>>> 79c54035
     "mongodb": "^6.7.0"
   },
   "optionalDependencies": {
     "mongodb-memory-server": "^9.3.0"
   },
   "devDependencies": {
-<<<<<<< HEAD
     "@types/node": "^20.14.2",
     "@unchainedshop/types": "^3.0.0-alpha1",
-=======
-    "@types/node": "^20.14.8",
-    "@unchainedshop/types": "^2.11.1",
->>>>>>> 79c54035
     "jest": "^29.7.0",
     "typescript": "^5.4.5"
   }
