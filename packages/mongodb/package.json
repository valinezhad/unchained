{
  "name": "@unchainedshop/mongodb",
<<<<<<< HEAD
  "version": "3.0.0",
=======
  "version": "2.8.16",
>>>>>>> eeb607f1
  "description": "MongoDB provider for unchained platform",
  "main": "lib/mongodb-index.js",
  "exports": {
    ".": "./lib/mongodb-index.js",
    "./*": "./lib/*"
  },
  "types": "lib/mongodb-index.d.ts",
  "type": "module",
  "scripts": {
    "clean": "rm -rf lib",
    "build": "npm run clean && tsc",
    "watch": "tsc -w",
    "test": "NODE_OPTIONS=--experimental-vm-modules jest --detectOpenHandles --forceExit",
    "test:watch": "NODE_OPTIONS=--experimental-vm-modules jest --watch --detectOpenHandles --forceExit"
  },
  "repository": {
    "type": "git",
    "url": "git+https://github.com/unchainedshop/unchained.git"
  },
  "keywords": [
    "unchained",
    "ecommerce"
  ],
  "author": "Joël Meiller",
  "license": "EUPL-1.2",
  "bugs": {
    "url": "https://github.com/unchainedshop/unchained/issues"
  },
  "homepage": "https://github.com/unchainedshop/unchained#readme",
  "dependencies": {
<<<<<<< HEAD
    "@unchainedshop/utils": "^3.0.0",
    "lru-cache": "^10.1.0",
    "mongodb": "^6.3.0"
=======
    "@unchainedshop/utils": "^2.8.16",
    "lru-cache": "^10.2.2",
    "mongodb": "^6.6.1"
>>>>>>> eeb607f1
  },
  "optionalDependencies": {
    "mongodb-memory-server": "^9.1.6"
  },
  "devDependencies": {
<<<<<<< HEAD
    "@types/node": "^20.11.5",
    "@unchainedshop/types": "^3.0.0",
=======
    "@types/node": "^20.12.11",
    "@unchainedshop/types": "^2.8.16",
>>>>>>> eeb607f1
    "jest": "^29.7.0",
    "typescript": "^5.4.5"
  }
}<|MERGE_RESOLUTION|>--- conflicted
+++ resolved
@@ -1,10 +1,6 @@
 {
   "name": "@unchainedshop/mongodb",
-<<<<<<< HEAD
-  "version": "3.0.0",
-=======
   "version": "2.8.16",
->>>>>>> eeb607f1
   "description": "MongoDB provider for unchained platform",
   "main": "lib/mongodb-index.js",
   "exports": {
@@ -35,27 +31,16 @@
   },
   "homepage": "https://github.com/unchainedshop/unchained#readme",
   "dependencies": {
-<<<<<<< HEAD
-    "@unchainedshop/utils": "^3.0.0",
-    "lru-cache": "^10.1.0",
-    "mongodb": "^6.3.0"
-=======
     "@unchainedshop/utils": "^2.8.16",
     "lru-cache": "^10.2.2",
     "mongodb": "^6.6.1"
->>>>>>> eeb607f1
   },
   "optionalDependencies": {
     "mongodb-memory-server": "^9.1.6"
   },
   "devDependencies": {
-<<<<<<< HEAD
-    "@types/node": "^20.11.5",
-    "@unchainedshop/types": "^3.0.0",
-=======
     "@types/node": "^20.12.11",
     "@unchainedshop/types": "^2.8.16",
->>>>>>> eeb607f1
     "jest": "^29.7.0",
     "typescript": "^5.4.5"
   }
