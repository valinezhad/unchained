--- conflicted
+++ resolved
@@ -1,10 +1,6 @@
 {
   "name": "@unchainedshop/mongodb",
-<<<<<<< HEAD
   "version": "3.0.0-alpha1",
-=======
-  "version": "2.9.4",
->>>>>>> 8a597ef4
   "description": "MongoDB provider for unchained platform",
   "main": "lib/mongodb-index.js",
   "exports": {
@@ -35,11 +31,7 @@
   },
   "homepage": "https://github.com/unchainedshop/unchained#readme",
   "dependencies": {
-<<<<<<< HEAD
     "@unchainedshop/utils": "^3.0.0-alpha1",
-=======
-    "@unchainedshop/utils": "^2.9.4",
->>>>>>> 8a597ef4
     "lru-cache": "^10.2.2",
     "mongodb": "^6.7.0"
   },
@@ -47,13 +39,8 @@
     "mongodb-memory-server": "^9.1.6"
   },
   "devDependencies": {
-<<<<<<< HEAD
     "@types/node": "^20.12.11",
     "@unchainedshop/types": "^3.0.0-alpha1",
-=======
-    "@types/node": "^20.12.13",
-    "@unchainedshop/types": "^2.9.4",
->>>>>>> 8a597ef4
     "jest": "^29.7.0",
     "typescript": "^5.4.5"
   }
