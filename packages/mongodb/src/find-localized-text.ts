<<<<<<< HEAD
import * as lruCache from 'lru-cache';
=======
import 'abort-controller/polyfill.js';
>>>>>>> d876cf68
import { Locale } from '@unchainedshop/types/common.js';
import type { Collection, Document, Filter } from 'mongodb';
import { systemLocale } from '@unchainedshop/utils';

const extendSelectorWithLocale = (selector, locale) => {
  const localeSelector = {
    locale: { $in: [locale.normalized, locale.language] },
  };
  return { ...localeSelector, ...selector };
};

export const findLocalizedText = async <T extends Document>(
  collection: Collection<T>,
  selector: Filter<T>,
  locale: Locale,
): Promise<T> => {
  const exactTranslation = await collection.findOne(extendSelectorWithLocale(selector, locale), {
    sort: { updated: -1 },
  });
  if (exactTranslation) {
    return exactTranslation as T;
  }

  if (systemLocale.normalized !== locale.normalized) {
    const fallbackTranslation = await collection.findOne(
      extendSelectorWithLocale(selector, systemLocale),
      {
        sort: { updated: -1 },
      },
    );
    if (fallbackTranslation) {
      return fallbackTranslation as T;
    }
  }

  const foundText = await collection.findOne(selector, {
    sort: { updated: -1 },
  });
  return foundText as T;
};

export default findLocalizedText;<|MERGE_RESOLUTION|>--- conflicted
+++ resolved
@@ -1,8 +1,3 @@
-<<<<<<< HEAD
-import * as lruCache from 'lru-cache';
-=======
-import 'abort-controller/polyfill.js';
->>>>>>> d876cf68
 import { Locale } from '@unchainedshop/types/common.js';
 import type { Collection, Document, Filter } from 'mongodb';
 import { systemLocale } from '@unchainedshop/utils';
