--- conflicted
+++ resolved
@@ -2,11 +2,8 @@
 import assert from 'node:assert';
 import { insensitiveTrimmedRegexOperator } from './insensitive-trimmed-regex-operator.js';
 
-<<<<<<< HEAD
-=======
 /* eslint-disable no-useless-escape */
 
->>>>>>> a354e726
 describe('Insensitive Trimmed Regex Operator', () => {
   it('should accept + mails', () => {
     const input = 'test+test@test.com';
