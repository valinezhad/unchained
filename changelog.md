# vNext

# Breaking Changes
- [api] `Mutation.setBaseLanguage` removed, base language now set through env `LANG`
- [api] `Mutation.setBaseCountry` removed, base language now set through env `COUNTRY`

# Major
- [api] Support for Data Loader
- [api,bookmarks] The Bookmarks core module has been completely refactored, all business logic is now accessible through the Apollo GraphQL context
- [utils] Multiple functions have been moved to utils from core.
- [core] Core now is an umbrella for all core modules and does not provide any other functions except for the function that loads all modules in order and ties together the typescript types
<<<<<<< HEAD
- [roles] Roles package got refactored only keeping a fraction of the previous APIs.
 
We are currently rebuilding parts of Unchained under the hood with a new code structure that helps developers to easily add new resolvers and access the core API's through typescrypt types.

=======
- [payment] Our official Datatrans plugin now supports all different security modes for signing a transaction through env `DATATRANS_SECURITY` and `DATATRANS_SIGN2_KEY`. In the meantime Datatrans has released a new modern JSON based 2.0 API. Our Plugin still only supports the legacy API described here https://docs.datatrans.ch/v1.0.1/docs/getting-started-home
>>>>>>> b893204c

# v0.55.4

## Minor

* [api] Type Assertions (#273)
* Various other bugfixes: #232, #258, #277, #268, #261, #272

# v0.55.3

## Breaking Changes

* [users] enrollUser now supports hashed passwords and uses the existing password field for it

## Patches

* [controlpanel] Fix enrollUser and setPassword

# v0.55.1

## Minor

* [platform] If you used `user.setPassword` before, that function is now async and does not return the user object anymore
* [platform] If you used `Users.createUser` before, that function is now async
* [api] setPassword mutation now also supports plain passwords if needed.

## Patches

* [controlpanel] Fix bug in Currency edit form
* [controlpanel] Fix bug with Assortment list not showing the assortments

# v0.55.0

Attention: If you have used Meteor Accounts specific extensions to extend login functionalities for your unchained-based project, you will have to rewrite all code that depends on Meteor's accounts packages and extend the functionality through accounts-js config, strategies and hooks (https://www.accountsjs.com/docs/introduction).

Look for `Accounts.registerLoginHandler` , `Accounts.onLogin` or Meteor Accounts Password based features like `Accounts.setUsername` or `Accounts.setPassword` to find out if you are affected.

## Breaking Changes

* [users] `addEmail` and `updateEmail` no longer send out email verification; you need to trigger the verification using `sendVerificationEmail` mutation.
* [users] `enrollUser` doesn't send out the enrollment email by default anymore. You need to trigger it using `sendEnrollmentEmail` mutation.
* [api] The functions `getConnection` and `callMethod` have been removed
* [api] `Mutation.resendVerificationEmail` has been renamed to `Mutation.sendVerificationEmail`
* [api] More specific exceptions when using wrong Id's
* [platform] New unchained instances now generate an admin user with an E-Mail of `admin@unchained.local` to solve various issues with frontends and services that don't accept addresses like `user@toplevel`. Also it's now very important to seed your database AFTER startPlatform.

You have to remove meteor's native accounts packages from the project to use the new unchained version:

``` 
meteor remove accounts-base accounts-password accounts-oauth
```

## Minor

* [users] `sendEnrollmentEmail` mutation is now available to trigger enrollment emails.
* [api] Enhanced Query.users which now allows to query for users with a fulltext search that takes E-mail addresses into account
* [api] Better integration tests that cover more business logic than before

## Patches

* [great-purge-of-meteor] Remove accounts-base and accounts-password from platform package
* [great-purge-of-meteor] Implement new core-accountsjs package
* [great-purge-of-meteor] Convert all authentication related mutations within `api/resolvers/mutations/accounts/loginWithPassword.js` to use accounts-js.
* [great-purge-of-meteor] Convert any Users collection helpers to use accounts-js.
* [api] Fixed an issue which prevented Query.subscription from working at all
* [assortments] Fixed an issue that resulted in totally wrong breadcrumbs in some special edge case (assortmentPaths)

---

# v0.54.1

## Patches

* [platform] Fix importing bulk assortments should remove old links
* [pricing] Fix critical issue with discounts resolving to a total cart value of 0

# v0.54.0

## Minor

* [logger] Support for JSON Logging through UNCHAINED_LOG_FORMAT=json
* [api] Larger body limit for the new Bulk Import API

---

# v0.53.2

## Minor

* [core] Compound indexes for text entities

## Patches

* [api] Fix rare case where MESSAGE work type lead to an exception

---

# v0.53.2

Hotfix for broken product text editing through controlpanel

## Minor

* [cp] Update deps
* [docs] Add API Reference

## Patches

* [api] Fix updateProductText not updating text

---

# v0.53.1

Minor tweaks and fixes

## Breaking Changes

The new experimental Bulk Import API allows to import a big list of entities (filters, assortments & products) at the same time.

## Minor

* [cp] You can now search for users #242
* [payment] New Plugin: Bity (https://bity.com)
* [payment] New Plugin: Stripe Legacy Charges
* [api] You can now store arbitrary data when using markPaid
* [api] Add a new field Product.defaultOrderQuantity
* [api] Also support "token" in cookies instead of only meteor_login_token

## Patches

* [great-purge-of-meteor] Remove dburles:factory
* [pricing] Fix currencyCode in pricing when using multiple currencies for the same country

---

# v0.53.0

This new Release is published along our new Documentation Page:
https://docs.unchained.shop

Contributions by: @Mikearaya @harryadel @schmidsi @pozylon

## Breaking Changes

New Exceptions: A new exception handling #188 now consistently throws much more intelligent errors with machine-readable error codes than before. This is potentially breaking if you were evaluating the errors thrown in GraphQL Mutations and Queries before.

Datalayer changes:
The following functions now require an authorId to work properly:

* Assortments.createAssortment
* assortment.addProduct
* assortment.addLink
* assortment.addFilter
* Products.createProduct
* product.addMedia (was userId before!)
* product.addMediaLink
* DeliveryProviders.createProvider
* PaymentProviders.createProvider
* WarehousingProviders.createProvider
* Filters.createFilter
* filter.upsertLocalizedText
* variation.upsertLocalizedText
* assortment.upsertLocalizedText
* productMedia.upsertLocalizedText
* product.upsertLocalizedText
* productVariation.upsertLocalizedText

New factory methods to create new Entities (please don't use Entity.insert anymore if you're writing sync code!), they also require authorId now:

* Countries.createCountry
* Currencies.createCurrency
* Languages.createLanguage
* ProductVariations.createVariation
* ProductMedia.createMedia

Changes to Filter Plugins: The async method search on a FilterAdapter is now searchProducts (!). Additionally it's possible to override full-text search of Assortments through searchAssortments.

## Minor

* [platform] Migration messages are now logged through core-logger
* [api] Query.assortments now additionally takes a list of tags and slugs
* [api] Added Query.searchAssortments
* [api] Rename Query.search to Query.searchProducts (Query.search still works but is marked deprecated)
* [api] Exception Handling #188
* [api] Extend Query.users with queryString, allowing to do fulltext searches on users as admin #228
* [core] Refactoring on the underlying Datalayer #190
* [core] It's now possible to control the tax categories for switzerland (mwst, see product-swiss-tax and delivery-swiss-tax plugins)
* [examples] Controlpanel Enhancements #162, #227
* [docs] Add Documentation Beta #205
* [docs] Add documenting comments to the GraphQL schema
* [ci] Added CodeQL Security Scanning #218
* [ci] More tests

## Patches

* [api] Fix edge case with Query.search when slugs is set to null
* [api] Fix privileges when using Mutation.updateProductReview, Mutation.answerQuotation, Mutation.removeBookmark, Mutation.addPaymentCredentials which were supposed to work as non-admin users
* [api] Fix float problem edge case with super long numbers in Money type
* [core] Fix Sort Order when Faceting #211
* [core] Fix Controlpanel Next.js Warnings #201 #209
* [core] Fix a Problem where Work Items are not retried after a Restart #200
* [core] Fix updateCart updating data that should not #198
* [core] Fix slugs regeneration when title is updated #194
* [core] Great Purge of Meteor: Removed aldeed:index #216
* [core] Fix setting the FILE_STORAGE_PATH through env variable for files
* [core] Fix order discounting when multiple discounts are active at the same time
* [examples] Minimal: Upgrade to Meteor 1.11.1 #206
* [examples] Controlpanel: Upgrade to Apollo Client 3 #206

---

# v0.51.0

Contributions by: @harryadelb, @Mikearaya & @pozylon

## Breaking Changes

We will rename all unchained core specific env variables and prefix them with UNCHAINED\_ in the future, for now:

* [api] Siblings return only active products by default now
* [payment] The existing Stripe v1 plugin has been removed because it was unsafe to use and depended on an old API
* [messaging] The architecture of the messaging core plugin has been completely revamped, also the default notification e-mail templates are now loaded as part of the platform package reducing the boilerplate code needed when bootstrapping a fresh unchained project. For example the send-mail delivery provider cannot be used anymore due to refactoring of the messaging system. There is a new one ("send-message") that needs to be used for this case.
* [api] assignments behaves now exactly the same as products, returning only assignments with active products if not specified explicitly with includeInactive = true

## Minor

* [api] Product.siblings now support a parameter "includeInactive" to return inactive products (same like for Assortment.products & search)
* [filters] Search now supports a new parameter "ignoreChildAssortments". When activated it will only consider directly linked products for search, ignoring sub-assortment products.
* [messaging] New Messaging (#163)
* [filter] The filter plugins are now also called when the queryString is empty, allowing cases like user-specific hiding or showing of products system-wide
* [cp] It's now possible to search for products (#178 )
* [tests] Added a whole lot of integration tests (#177 , #176 , #175, #174)
* [api] Improve error reporting when id's (filters, products) don't exist when provided to a mutation
* [payment] Apple In-App-Purchase has landed, supporting stored credentials (#173)
* [payment] Stripe v2 has landed, supporting stored credentials (#179)
* [payment, delivery] Allow to further customize supported providers #161
* Improve performance by using lru-caches at bottleneck points throughout the system
* [worker] It's now possible to define an autoscheduling rule for jobs and the system automatically takes care of setting up the jobs

## Patches

* [examples] Fix a regression bug (simple-schema / seeds) when trying to start the minimal example the first time
* [ci] Skip caching in CI and dev
* [cp] Various small ui fixes
* [platform] Fixes carts on bootup when a delivery / payment provider is not valid anymore.
* [great-purge-of-meteor] Remove aldeed:index

---

# v0.48.0

## Breaking Changes
We will rename all unchained core specific env variables and prefix them with UNCHAINED\_ in the future, for now:

* The Environment variable DISABLE_WORKER has been renamed to UNCHAINED_DISABLE_WORKER
* The Environment variable WORKER_ID has been renamed to UNCHAINED_WORKER_ID
* The Environment variable WORKER_CRON_TEXT has been removed, provide `cronText` as option to startPlatform to configure, use your own env var if still needed.
* The Environment variable FIXTURES has been removed, we will remove the fixtures and faker helpers in the future.
* [core-platform] These 3 worker plugins are automatically loaded and started: EventListenerWorker, CronWorker, FailedRescheduler. Please remove the worker boot code from your project like this: https://github.com/unchainedshop/unchained/commit/89278ce018bcc8ef5861e60f91cf5fde9d2caec9#diff-0f4e94ac3eacf892b0b4f09738a49635
* [api] `getCart` now returns a promise
* [users] the `orders` helper now returns a promise
* [payment] Signature of sign changed slightly, takes transactionContext in first property
* [api] User.lastDeliveryAddress has been removed (was never implemented right)
* [payment] Signature of charge changed slightly, takes the order as order in first property

## Minor

* [subscriptions] Introduce Subscriptions Core Module: Please see PR #158
* [payment, user, subscriptions] Stored Credentials: The Payment and User modules have been enhanced to support storing payment credentials like creditcards, tokens or aliases used to do fast checkouts. PR #158
* [api] All product types now support siblings
* [payment] Datatrans plugin supports aliasing for subscriptions
* [worker] The worker now supports recurring jobs and exposes `configureAutoscheduling` that allows to run a specific plugin continously, first used by subscriptions generating orders at a specific rate
* [platform] startPlatform now supports module specific configuration
* [worker] Heartbeat worker supports waiting for a timeout before completion (helpful for integration tests)
* [examples] The Dockerfile in minimal now supports proper layer caching and speeds up builds in CI if supported by the CI system and the dependencies did not change.
* [assortments] The zipTree function of assortments can now be configured with `modules.assortments.zipTree`
* [delivery] It's now possible to customize the sort order of supported delivery providers `modules.delivery.sortProviders`
* [payment] It's now possible to customize the sort order of supported payment providers `modules.payment.sortProviders`
* [filters] Filters now fallback to no invalidation on startup if not configured
* [logs] Added an index on the created field for logs and also make the log collection expire with a mongodb native feature (https://docs.mongodb.com/manual/tutorial/expire-data/). This should improve db log performance and disk usage

## Patches

* [api] Fixes removeDiscount regression crashing apollo
* [worker] Now experimental interval worker which does not depend on SyncedCron
* [examples] Various Fixes in Controlpanel
* [examples] Various console output and lint issues
* [tests] Fixed various tests<|MERGE_RESOLUTION|>--- conflicted
+++ resolved
@@ -9,14 +9,9 @@
 - [api,bookmarks] The Bookmarks core module has been completely refactored, all business logic is now accessible through the Apollo GraphQL context
 - [utils] Multiple functions have been moved to utils from core.
 - [core] Core now is an umbrella for all core modules and does not provide any other functions except for the function that loads all modules in order and ties together the typescript types
-<<<<<<< HEAD
 - [roles] Roles package got refactored only keeping a fraction of the previous APIs.
- 
-We are currently rebuilding parts of Unchained under the hood with a new code structure that helps developers to easily add new resolvers and access the core API's through typescrypt types.
-
-=======
+ We are currently rebuilding parts of Unchained under the hood with a new code structure that helps developers to easily add new resolvers and access the core API's through typescrypt types.
 - [payment] Our official Datatrans plugin now supports all different security modes for signing a transaction through env `DATATRANS_SECURITY` and `DATATRANS_SIGN2_KEY`. In the meantime Datatrans has released a new modern JSON based 2.0 API. Our Plugin still only supports the legacy API described here https://docs.datatrans.ch/v1.0.1/docs/getting-started-home
->>>>>>> b893204c
 
 # v0.55.4
 
