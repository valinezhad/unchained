--- conflicted
+++ resolved
@@ -1,93 +1,102 @@
 # vNext
 
-<<<<<<< HEAD
-# Breaking Changes
-
-- [unchained:roles] Unchained roles package got refactored only keeping a subset of the previous APIs. 
-
-# v0.55.2
-=======
+## Breaking Changes
+
+* [unchained:roles] Unchained roles package got refactored only keeping a subset of the previous APIs. 
+
 # v0.55.4
 
 ## Minor
-- [api] Type Assertions (#273)
-- Various other bugfixes: #232, #258, #277, #268, #261, #272
-
-# v0.55.3
->>>>>>> 7581b3f2
-
-# Breaking Changes
-- [users] enrollUser now supports hashed passwords and uses the existing password field for it
-
-## Patches
-- [controlpanel] Fix enrollUser and setPassword
+
+* [api] Type Assertions (#273)
+* Various other bugfixes: #232, #258, #277, #268, #261, #272
+
+# v0.55.3
+
+## Breaking Changes
+
+* [users] enrollUser now supports hashed passwords and uses the existing password field for it
+
+## Patches
+
+* [controlpanel] Fix enrollUser and setPassword
 
 # v0.55.1
 
 ## Minor
-- [platform] If you used `user.setPassword` before, that function is now async and does not return the user object anymore
-- [platform] If you used `Users.createUser` before, that function is now async
-- [api] setPassword mutation now also supports plain passwords if needed.
-
-## Patches
-- [controlpanel] Fix bug in Currency edit form
-- [controlpanel] Fix bug with Assortment list not showing the assortments
+
+* [platform] If you used `user.setPassword` before, that function is now async and does not return the user object anymore
+* [platform] If you used `Users.createUser` before, that function is now async
+* [api] setPassword mutation now also supports plain passwords if needed.
+
+## Patches
+
+* [controlpanel] Fix bug in Currency edit form
+* [controlpanel] Fix bug with Assortment list not showing the assortments
 
 # v0.55.0
 
 Attention: If you have used Meteor Accounts specific extensions to extend login functionalities for your unchained-based project, you will have to rewrite all code that depends on Meteor's accounts packages and extend the functionality through accounts-js config, strategies and hooks (https://www.accountsjs.com/docs/introduction).
 
-Look for `Accounts.registerLoginHandler`, `Accounts.onLogin` or Meteor Accounts Password based features like `Accounts.setUsername` or `Accounts.setPassword` to find out if you are affected.
-
-## Breaking Changes
-
-- [users] `addEmail` and `updateEmail` no longer send out email verification; you need to trigger the verification using `sendVerificationEmail` mutation.
-- [users] `enrollUser` doesn't send out the enrollment email by default anymore. You need to trigger it using `sendEnrollmentEmail` mutation.
-- [api] The functions `getConnection` and `callMethod` have been removed
-- [api] `Mutation.resendVerificationEmail` has been renamed to `Mutation.sendVerificationEmail`
-- [api] More specific exceptions when using wrong Id's
-- [platform] New unchained instances now generate an admin user with an E-Mail of `admin@unchained.local` to solve various issues with frontends and services that don't accept addresses like `user@toplevel`. Also it's now very important to seed your database AFTER startPlatform.
+Look for `Accounts.registerLoginHandler` , `Accounts.onLogin` or Meteor Accounts Password based features like `Accounts.setUsername` or `Accounts.setPassword` to find out if you are affected.
+
+## Breaking Changes
+
+* [users] `addEmail` and `updateEmail` no longer send out email verification; you need to trigger the verification using `sendVerificationEmail` mutation.
+* [users] `enrollUser` doesn't send out the enrollment email by default anymore. You need to trigger it using `sendEnrollmentEmail` mutation.
+* [api] The functions `getConnection` and `callMethod` have been removed
+* [api] `Mutation.resendVerificationEmail` has been renamed to `Mutation.sendVerificationEmail`
+* [api] More specific exceptions when using wrong Id's
+* [platform] New unchained instances now generate an admin user with an E-Mail of `admin@unchained.local` to solve various issues with frontends and services that don't accept addresses like `user@toplevel`. Also it's now very important to seed your database AFTER startPlatform.
 
 You have to remove meteor's native accounts packages from the project to use the new unchained version:
-```
+
+``` 
 meteor remove accounts-base accounts-password accounts-oauth
 ```
 
 ## Minor
-- [users] `sendEnrollmentEmail` mutation is now available to trigger enrollment emails.
-- [api] Enhanced Query.users which now allows to query for users with a fulltext search that takes E-mail addresses into account
-- [api] Better integration tests that cover more business logic than before
-
-## Patches
-- [great-purge-of-meteor] Remove accounts-base and accounts-password from platform package
-- [great-purge-of-meteor] Implement new core-accountsjs package
-- [great-purge-of-meteor] Convert all authentication related mutations within `api/resolvers/mutations/accounts/loginWithPassword.js` to use accounts-js.
-- [great-purge-of-meteor] Convert any Users collection helpers to use accounts-js.
-- [api] Fixed an issue which prevented Query.subscription from working at all
-- [assortments] Fixed an issue that resulted in totally wrong breadcrumbs in some special edge case (assortmentPaths)
-
----
+
+* [users] `sendEnrollmentEmail` mutation is now available to trigger enrollment emails.
+* [api] Enhanced Query.users which now allows to query for users with a fulltext search that takes E-mail addresses into account
+* [api] Better integration tests that cover more business logic than before
+
+## Patches
+
+* [great-purge-of-meteor] Remove accounts-base and accounts-password from platform package
+* [great-purge-of-meteor] Implement new core-accountsjs package
+* [great-purge-of-meteor] Convert all authentication related mutations within `api/resolvers/mutations/accounts/loginWithPassword.js` to use accounts-js.
+* [great-purge-of-meteor] Convert any Users collection helpers to use accounts-js.
+* [api] Fixed an issue which prevented Query.subscription from working at all
+* [assortments] Fixed an issue that resulted in totally wrong breadcrumbs in some special edge case (assortmentPaths)
+
+---
+
 # v0.54.1
 
 ## Patches
-- [platform] Fix importing bulk assortments should remove old links
-- [pricing] Fix critical issue with discounts resolving to a total cart value of 0
+
+* [platform] Fix importing bulk assortments should remove old links
+* [pricing] Fix critical issue with discounts resolving to a total cart value of 0
 
 # v0.54.0
 
 ## Minor
-- [logger] Support for JSON Logging through UNCHAINED_LOG_FORMAT=json
-- [api] Larger body limit for the new Bulk Import API
+
+* [logger] Support for JSON Logging through UNCHAINED_LOG_FORMAT=json
+* [api] Larger body limit for the new Bulk Import API
 
 ---
 
 # v0.53.2
 
 ## Minor
-- [core] Compound indexes for text entities
-
-## Patches
-- [api] Fix rare case where MESSAGE work type lead to an exception
+
+* [core] Compound indexes for text entities
+
+## Patches
+
+* [api] Fix rare case where MESSAGE work type lead to an exception
 
 ---
 
@@ -96,11 +105,13 @@
 Hotfix for broken product text editing through controlpanel
 
 ## Minor
-- [cp] Update deps
-- [docs] Add API Reference
-
-## Patches
-- [api] Fix updateProductText not updating text
+
+* [cp] Update deps
+* [docs] Add API Reference
+
+## Patches
+
+* [api] Fix updateProductText not updating text
 
 ---
 
@@ -113,17 +124,18 @@
 The new experimental Bulk Import API allows to import a big list of entities (filters, assortments & products) at the same time.
 
 ## Minor
-- [cp] You can now search for users #242
-- [payment] New Plugin: Bity (https://bity.com)
-- [payment] New Plugin: Stripe Legacy Charges
-- [api] You can now store arbitrary data when using markPaid
-- [api] Add a new field Product.defaultOrderQuantity
-- [api] Also support "token" in cookies instead of only meteor_login_token
-
-## Patches
-- [great-purge-of-meteor] Remove dburles:factory
-- [pricing] Fix currencyCode in pricing when using multiple currencies for the same country
-
+
+* [cp] You can now search for users #242
+* [payment] New Plugin: Bity (https://bity.com)
+* [payment] New Plugin: Stripe Legacy Charges
+* [api] You can now store arbitrary data when using markPaid
+* [api] Add a new field Product.defaultOrderQuantity
+* [api] Also support "token" in cookies instead of only meteor_login_token
+
+## Patches
+
+* [great-purge-of-meteor] Remove dburles:factory
+* [pricing] Fix currencyCode in pricing when using multiple currencies for the same country
 
 ---
 
@@ -141,65 +153,65 @@
 Datalayer changes:
 The following functions now require an authorId to work properly:
 
-- Assortments.createAssortment
-- assortment.addProduct
-- assortment.addLink
-- assortment.addFilter
-- Products.createProduct
-- product.addMedia (was userId before!)
-- product.addMediaLink
-- DeliveryProviders.createProvider
-- PaymentProviders.createProvider
-- WarehousingProviders.createProvider
-- Filters.createFilter
-- filter.upsertLocalizedText
-- variation.upsertLocalizedText
-- assortment.upsertLocalizedText
-- productMedia.upsertLocalizedText
-- product.upsertLocalizedText
-- productVariation.upsertLocalizedText
+* Assortments.createAssortment
+* assortment.addProduct
+* assortment.addLink
+* assortment.addFilter
+* Products.createProduct
+* product.addMedia (was userId before!)
+* product.addMediaLink
+* DeliveryProviders.createProvider
+* PaymentProviders.createProvider
+* WarehousingProviders.createProvider
+* Filters.createFilter
+* filter.upsertLocalizedText
+* variation.upsertLocalizedText
+* assortment.upsertLocalizedText
+* productMedia.upsertLocalizedText
+* product.upsertLocalizedText
+* productVariation.upsertLocalizedText
 
 New factory methods to create new Entities (please don't use Entity.insert anymore if you're writing sync code!), they also require authorId now:
 
-- Countries.createCountry
-- Currencies.createCurrency
-- Languages.createLanguage
-- ProductVariations.createVariation
-- ProductMedia.createMedia
+* Countries.createCountry
+* Currencies.createCurrency
+* Languages.createLanguage
+* ProductVariations.createVariation
+* ProductMedia.createMedia
 
 Changes to Filter Plugins: The async method search on a FilterAdapter is now searchProducts (!). Additionally it's possible to override full-text search of Assortments through searchAssortments.
 
 ## Minor
 
-- [platform] Migration messages are now logged through core-logger
-- [api] Query.assortments now additionally takes a list of tags and slugs
-- [api] Added Query.searchAssortments
-- [api] Rename Query.search to Query.searchProducts (Query.search still works but is marked deprecated)
-- [api] Exception Handling #188
-- [api] Extend Query.users with queryString, allowing to do fulltext searches on users as admin #228
-- [core] Refactoring on the underlying Datalayer #190
-- [core] It's now possible to control the tax categories for switzerland (mwst, see product-swiss-tax and delivery-swiss-tax plugins)
-- [examples] Controlpanel Enhancements #162, #227
-- [docs] Add Documentation Beta #205
-- [docs] Add documenting comments to the GraphQL schema
-- [ci] Added CodeQL Security Scanning #218
-- [ci] More tests
-
-## Patches
-
-- [api] Fix edge case with Query.search when slugs is set to null
-- [api] Fix privileges when using Mutation.updateProductReview, Mutation.answerQuotation, Mutation.removeBookmark, Mutation.addPaymentCredentials which were supposed to work as non-admin users
-- [api] Fix float problem edge case with super long numbers in Money type
-- [core] Fix Sort Order when Faceting #211
-- [core] Fix Controlpanel Next.js Warnings #201 #209
-- [core] Fix a Problem where Work Items are not retried after a Restart #200
-- [core] Fix updateCart updating data that should not #198
-- [core] Fix slugs regeneration when title is updated #194
-- [core] Great Purge of Meteor: Removed aldeed:index #216
-- [core] Fix setting the FILE_STORAGE_PATH through env variable for files
-- [core] Fix order discounting when multiple discounts are active at the same time
-- [examples] Minimal: Upgrade to Meteor 1.11.1 #206
-- [examples] Controlpanel: Upgrade to Apollo Client 3 #206
+* [platform] Migration messages are now logged through core-logger
+* [api] Query.assortments now additionally takes a list of tags and slugs
+* [api] Added Query.searchAssortments
+* [api] Rename Query.search to Query.searchProducts (Query.search still works but is marked deprecated)
+* [api] Exception Handling #188
+* [api] Extend Query.users with queryString, allowing to do fulltext searches on users as admin #228
+* [core] Refactoring on the underlying Datalayer #190
+* [core] It's now possible to control the tax categories for switzerland (mwst, see product-swiss-tax and delivery-swiss-tax plugins)
+* [examples] Controlpanel Enhancements #162, #227
+* [docs] Add Documentation Beta #205
+* [docs] Add documenting comments to the GraphQL schema
+* [ci] Added CodeQL Security Scanning #218
+* [ci] More tests
+
+## Patches
+
+* [api] Fix edge case with Query.search when slugs is set to null
+* [api] Fix privileges when using Mutation.updateProductReview, Mutation.answerQuotation, Mutation.removeBookmark, Mutation.addPaymentCredentials which were supposed to work as non-admin users
+* [api] Fix float problem edge case with super long numbers in Money type
+* [core] Fix Sort Order when Faceting #211
+* [core] Fix Controlpanel Next.js Warnings #201 #209
+* [core] Fix a Problem where Work Items are not retried after a Restart #200
+* [core] Fix updateCart updating data that should not #198
+* [core] Fix slugs regeneration when title is updated #194
+* [core] Great Purge of Meteor: Removed aldeed:index #216
+* [core] Fix setting the FILE_STORAGE_PATH through env variable for files
+* [core] Fix order discounting when multiple discounts are active at the same time
+* [examples] Minimal: Upgrade to Meteor 1.11.1 #206
+* [examples] Controlpanel: Upgrade to Apollo Client 3 #206
 
 ---
 
@@ -211,33 +223,33 @@
 
 We will rename all unchained core specific env variables and prefix them with UNCHAINED\_ in the future, for now:
 
-- [api] Siblings return only active products by default now
-- [payment] The existing Stripe v1 plugin has been removed because it was unsafe to use and depended on an old API
-- [messaging] The architecture of the messaging core plugin has been completely revamped, also the default notification e-mail templates are now loaded as part of the platform package reducing the boilerplate code needed when bootstrapping a fresh unchained project. For example the send-mail delivery provider cannot be used anymore due to refactoring of the messaging system. There is a new one ("send-message") that needs to be used for this case.
-- [api] assignments behaves now exactly the same as products, returning only assignments with active products if not specified explicitly with includeInactive = true
-
-## Minor
-
-- [api] Product.siblings now support a parameter "includeInactive" to return inactive products (same like for Assortment.products & search)
-- [filters] Search now supports a new parameter "ignoreChildAssortments". When activated it will only consider directly linked products for search, ignoring sub-assortment products.
-- [messaging] New Messaging (#163)
-- [filter] The filter plugins are now also called when the queryString is empty, allowing cases like user-specific hiding or showing of products system-wide
-- [cp] It's now possible to search for products (#178 )
-- [tests] Added a whole lot of integration tests (#177 , #176 , #175, #174)
-- [api] Improve error reporting when id's (filters, products) don't exist when provided to a mutation
-- [payment] Apple In-App-Purchase has landed, supporting stored credentials (#173)
-- [payment] Stripe v2 has landed, supporting stored credentials (#179)
-- [payment, delivery] Allow to further customize supported providers #161
-- Improve performance by using lru-caches at bottleneck points throughout the system
-- [worker] It's now possible to define an autoscheduling rule for jobs and the system automatically takes care of setting up the jobs
+* [api] Siblings return only active products by default now
+* [payment] The existing Stripe v1 plugin has been removed because it was unsafe to use and depended on an old API
+* [messaging] The architecture of the messaging core plugin has been completely revamped, also the default notification e-mail templates are now loaded as part of the platform package reducing the boilerplate code needed when bootstrapping a fresh unchained project. For example the send-mail delivery provider cannot be used anymore due to refactoring of the messaging system. There is a new one ("send-message") that needs to be used for this case.
+* [api] assignments behaves now exactly the same as products, returning only assignments with active products if not specified explicitly with includeInactive = true
+
+## Minor
+
+* [api] Product.siblings now support a parameter "includeInactive" to return inactive products (same like for Assortment.products & search)
+* [filters] Search now supports a new parameter "ignoreChildAssortments". When activated it will only consider directly linked products for search, ignoring sub-assortment products.
+* [messaging] New Messaging (#163)
+* [filter] The filter plugins are now also called when the queryString is empty, allowing cases like user-specific hiding or showing of products system-wide
+* [cp] It's now possible to search for products (#178 )
+* [tests] Added a whole lot of integration tests (#177 , #176 , #175, #174)
+* [api] Improve error reporting when id's (filters, products) don't exist when provided to a mutation
+* [payment] Apple In-App-Purchase has landed, supporting stored credentials (#173)
+* [payment] Stripe v2 has landed, supporting stored credentials (#179)
+* [payment, delivery] Allow to further customize supported providers #161
+* Improve performance by using lru-caches at bottleneck points throughout the system
+* [worker] It's now possible to define an autoscheduling rule for jobs and the system automatically takes care of setting up the jobs
 
 ## Patches
 
-- [examples] Fix a regression bug (simple-schema / seeds) when trying to start the minimal example the first time
-- [ci] Skip caching in CI and dev
-- [cp] Various small ui fixes
-- [platform] Fixes carts on bootup when a delivery / payment provider is not valid anymore.
-- [great-purge-of-meteor] Remove aldeed:index
+* [examples] Fix a regression bug (simple-schema / seeds) when trying to start the minimal example the first time
+* [ci] Skip caching in CI and dev
+* [cp] Various small ui fixes
+* [platform] Fixes carts on bootup when a delivery / payment provider is not valid anymore.
+* [great-purge-of-meteor] Remove aldeed:index
 
 ---
 
@@ -246,37 +258,37 @@
 ## Breaking Changes
 We will rename all unchained core specific env variables and prefix them with UNCHAINED\_ in the future, for now:
 
-- The Environment variable DISABLE_WORKER has been renamed to UNCHAINED_DISABLE_WORKER
-- The Environment variable WORKER_ID has been renamed to UNCHAINED_WORKER_ID
-- The Environment variable WORKER_CRON_TEXT has been removed, provide `cronText` as option to startPlatform to configure, use your own env var if still needed.
-- The Environment variable FIXTURES has been removed, we will remove the fixtures and faker helpers in the future.
-- [core-platform] These 3 worker plugins are automatically loaded and started: EventListenerWorker, CronWorker, FailedRescheduler. Please remove the worker boot code from your project like this: https://github.com/unchainedshop/unchained/commit/89278ce018bcc8ef5861e60f91cf5fde9d2caec9#diff-0f4e94ac3eacf892b0b4f09738a49635
-- [api] `getCart` now returns a promise
-- [users] the `orders` helper now returns a promise
-- [payment] Signature of sign changed slightly, takes transactionContext in first property
-- [api] User.lastDeliveryAddress has been removed (was never implemented right)
-- [payment] Signature of charge changed slightly, takes the order as order in first property
-
-## Minor
-
-- [subscriptions] Introduce Subscriptions Core Module: Please see PR #158
-- [payment,user,subscriptions] Stored Credentials: The Payment and User modules have been enhanced to support storing payment credentials like creditcards, tokens or aliases used to do fast checkouts. PR #158
-- [api] All product types now support siblings
-- [payment] Datatrans plugin supports aliasing for subscriptions
-- [worker] The worker now supports recurring jobs and exposes `configureAutoscheduling` that allows to run a specific plugin continously, first used by subscriptions generating orders at a specific rate
-- [platform] startPlatform now supports module specific configuration
-- [worker] Heartbeat worker supports waiting for a timeout before completion (helpful for integration tests)
-- [examples] The Dockerfile in minimal now supports proper layer caching and speeds up builds in CI if supported by the CI system and the dependencies did not change.
-- [assortments] The zipTree function of assortments can now be configured with `modules.assortments.zipTree`
-- [delivery] It's now possible to customize the sort order of supported delivery providers `modules.delivery.sortProviders`
-- [payment] It's now possible to customize the sort order of supported payment providers `modules.payment.sortProviders`
-- [filters] Filters now fallback to no invalidation on startup if not configured
-- [logs] Added an index on the created field for logs and also make the log collection expire with a mongodb native feature (https://docs.mongodb.com/manual/tutorial/expire-data/). This should improve db log performance and disk usage
-
-## Patches
-
-- [api] Fixes removeDiscount regression crashing apollo
-- [worker] Now experimental interval worker which does not depend on SyncedCron
-- [examples] Various Fixes in Controlpanel
-- [examples] Various console output and lint issues
-- [tests] Fixed various tests+* The Environment variable DISABLE_WORKER has been renamed to UNCHAINED_DISABLE_WORKER
+* The Environment variable WORKER_ID has been renamed to UNCHAINED_WORKER_ID
+* The Environment variable WORKER_CRON_TEXT has been removed, provide `cronText` as option to startPlatform to configure, use your own env var if still needed.
+* The Environment variable FIXTURES has been removed, we will remove the fixtures and faker helpers in the future.
+* [core-platform] These 3 worker plugins are automatically loaded and started: EventListenerWorker, CronWorker, FailedRescheduler. Please remove the worker boot code from your project like this: https://github.com/unchainedshop/unchained/commit/89278ce018bcc8ef5861e60f91cf5fde9d2caec9#diff-0f4e94ac3eacf892b0b4f09738a49635
+* [api] `getCart` now returns a promise
+* [users] the `orders` helper now returns a promise
+* [payment] Signature of sign changed slightly, takes transactionContext in first property
+* [api] User.lastDeliveryAddress has been removed (was never implemented right)
+* [payment] Signature of charge changed slightly, takes the order as order in first property
+
+## Minor
+
+* [subscriptions] Introduce Subscriptions Core Module: Please see PR #158
+* [payment, user, subscriptions] Stored Credentials: The Payment and User modules have been enhanced to support storing payment credentials like creditcards, tokens or aliases used to do fast checkouts. PR #158
+* [api] All product types now support siblings
+* [payment] Datatrans plugin supports aliasing for subscriptions
+* [worker] The worker now supports recurring jobs and exposes `configureAutoscheduling` that allows to run a specific plugin continously, first used by subscriptions generating orders at a specific rate
+* [platform] startPlatform now supports module specific configuration
+* [worker] Heartbeat worker supports waiting for a timeout before completion (helpful for integration tests)
+* [examples] The Dockerfile in minimal now supports proper layer caching and speeds up builds in CI if supported by the CI system and the dependencies did not change.
+* [assortments] The zipTree function of assortments can now be configured with `modules.assortments.zipTree`
+* [delivery] It's now possible to customize the sort order of supported delivery providers `modules.delivery.sortProviders`
+* [payment] It's now possible to customize the sort order of supported payment providers `modules.payment.sortProviders`
+* [filters] Filters now fallback to no invalidation on startup if not configured
+* [logs] Added an index on the created field for logs and also make the log collection expire with a mongodb native feature (https://docs.mongodb.com/manual/tutorial/expire-data/). This should improve db log performance and disk usage
+
+## Patches
+
+* [api] Fixes removeDiscount regression crashing apollo
+* [worker] Now experimental interval worker which does not depend on SyncedCron
+* [examples] Various Fixes in Controlpanel
+* [examples] Various console output and lint issues
+* [tests] Fixed various tests