--- conflicted
+++ resolved
@@ -1,12 +1,8 @@
 # vNext
 
-<<<<<<< HEAD
-# Breaking Changes
-=======
 We are currently rebuilding parts of Unchained under the hood with a new code structure that helps developers to easily add new resolvers and access the core API's through typescript types.
 
 ## Breaking Changes
->>>>>>> 96509a86
 - [api] `Mutation.setBaseLanguage` removed, base language now set through env `LANG`
 - [api] `Mutation.setBaseCountry` removed, base language now set through env `COUNTRY`
 
@@ -15,12 +11,6 @@
 - [api] Support for Data Loader
 - [api,bookmarks] The Bookmarks core module has been completely refactored, all business logic is now accessible through the Apollo GraphQL context
 - [utils] Multiple functions have been moved to utils from core.
-<<<<<<< HEAD
-- [core] Core now is an umbrella for all core modules and does not provide any other functions except for the function that loads all modules in order and ties together the typescript types
-- [roles] Roles package got refactored only keeping a fraction of the previous APIs.
- We are currently rebuilding parts of Unchained under the hood with a new code structure that helps developers to easily add new resolvers and access the core API's through typescrypt types.
-- [payment] Our official Datatrans plugin now supports all different security modes for signing a transaction through env `DATATRANS_SECURITY` and `DATATRANS_SIGN2_KEY`. In the meantime Datatrans has released a new modern JSON based 2.0 API. Our Plugin still only supports the legacy API described here https://docs.datatrans.ch/v1.0.1/docs/getting-started-home
-=======
 - [core] The "core" package now is an umbrella for all core modules and does not provide any other functions except for the function that loads all modules in order and ties together the typescript types
 - [api,core] Business logic and db calls are now wrapped in functions and moved from api to the core packages
 - [pricing] New open-source pricing plugins:
@@ -41,32 +31,17 @@
 ## Patches
 - [accountsjs] Regression, default token expiration now after 30 days instead of 20 minutes
 - [bulk] Regression, removal did not work
->>>>>>> 96509a86
 
 # v0.55.4
 
 ## Minor
-<<<<<<< HEAD
-=======
 
 - [api] Type Assertions (#273)
 - Various other bugfixes: #232, #258, #277, #268, #261, #272
->>>>>>> 96509a86
 
 * [api] Type Assertions (#273)
 * Various other bugfixes: #232, #258, #277, #268, #261, #272
 
-<<<<<<< HEAD
-# v0.55.3
-
-## Breaking Changes
-
-* [users] enrollUser now supports hashed passwords and uses the existing password field for it
-
-## Patches
-
-* [controlpanel] Fix enrollUser and setPassword
-=======
 ## Breaking Changes
 
 - [users] enrollUser now supports hashed passwords and uses the existing password field for it
@@ -74,22 +49,11 @@
 ## Patches
 
 - [controlpanel] Fix enrollUser and setPassword
->>>>>>> 96509a86
 
 # v0.55.1
 
 ## Minor
 
-<<<<<<< HEAD
-* [platform] If you used `user.setPassword` before, that function is now async and does not return the user object anymore
-* [platform] If you used `Users.createUser` before, that function is now async
-* [api] setPassword mutation now also supports plain passwords if needed.
-
-## Patches
-
-* [controlpanel] Fix bug in Currency edit form
-* [controlpanel] Fix bug with Assortment list not showing the assortments
-=======
 - [platform] If you used `user.setPassword` before, that function is now async and does not return the user object anymore
 - [platform] If you used `Users.createUser` before, that function is now async
 - [api] setPassword mutation now also supports plain passwords if needed.
@@ -98,7 +62,6 @@
 
 - [controlpanel] Fix bug in Currency edit form
 - [controlpanel] Fix bug with Assortment list not showing the assortments
->>>>>>> 96509a86
 
 # v0.55.0
 
@@ -117,30 +80,12 @@
 
 You have to remove meteor's native accounts packages from the project to use the new unchained version:
 
-<<<<<<< HEAD
-``` 
-=======
 ```
->>>>>>> 96509a86
 meteor remove accounts-base accounts-password accounts-oauth
 ```
 
 ## Minor
 
-<<<<<<< HEAD
-* [users] `sendEnrollmentEmail` mutation is now available to trigger enrollment emails.
-* [api] Enhanced Query.users which now allows to query for users with a fulltext search that takes E-mail addresses into account
-* [api] Better integration tests that cover more business logic than before
-
-## Patches
-
-* [great-purge-of-meteor] Remove accounts-base and accounts-password from platform package
-* [great-purge-of-meteor] Implement new core-accountsjs package
-* [great-purge-of-meteor] Convert all authentication related mutations within `api/resolvers/mutations/accounts/loginWithPassword.js` to use accounts-js.
-* [great-purge-of-meteor] Convert any Users collection helpers to use accounts-js.
-* [api] Fixed an issue which prevented Query.subscription from working at all
-* [assortments] Fixed an issue that resulted in totally wrong breadcrumbs in some special edge case (assortmentPaths)
-=======
 - [users] `sendEnrollmentEmail` mutation is now available to trigger enrollment emails.
 - [api] Enhanced Query.users which now allows to query for users with a fulltext search that takes E-mail addresses into account
 - [api] Better integration tests that cover more business logic than before
@@ -153,7 +98,6 @@
 - [great-purge-of-meteor] Convert any Users collection helpers to use accounts-js.
 - [api] Fixed an issue which prevented Query.subscription from working at all
 - [assortments] Fixed an issue that resulted in totally wrong breadcrumbs in some special edge case (assortmentPaths)
->>>>>>> 96509a86
 
 ---
 
@@ -161,25 +105,15 @@
 
 ## Patches
 
-<<<<<<< HEAD
-* [platform] Fix importing bulk assortments should remove old links
-* [pricing] Fix critical issue with discounts resolving to a total cart value of 0
-=======
 - [platform] Fix importing bulk assortments should remove old links
 - [pricing] Fix critical issue with discounts resolving to a total cart value of 0
->>>>>>> 96509a86
 
 # v0.54.0
 
 ## Minor
 
-<<<<<<< HEAD
-* [logger] Support for JSON Logging through UNCHAINED_LOG_FORMAT=json
-* [api] Larger body limit for the new Bulk Import API
-=======
 - [logger] Support for JSON Logging through UNCHAINED_LOG_FORMAT=json
 - [api] Larger body limit for the new Bulk Import API
->>>>>>> 96509a86
 
 ---
 
@@ -187,19 +121,11 @@
 
 ## Minor
 
-<<<<<<< HEAD
-* [core] Compound indexes for text entities
-
-## Patches
-
-* [api] Fix rare case where MESSAGE work type lead to an exception
-=======
 - [core] Compound indexes for text entities
 
 ## Patches
 
 - [api] Fix rare case where MESSAGE work type lead to an exception
->>>>>>> 96509a86
 
 ---
 
@@ -209,21 +135,12 @@
 
 ## Minor
 
-<<<<<<< HEAD
-* [cp] Update deps
-* [docs] Add API Reference
-
-## Patches
-
-* [api] Fix updateProductText not updating text
-=======
 - [cp] Update deps
 - [docs] Add API Reference
 
 ## Patches
 
 - [api] Fix updateProductText not updating text
->>>>>>> 96509a86
 
 ---
 
@@ -237,20 +154,6 @@
 
 ## Minor
 
-<<<<<<< HEAD
-* [cp] You can now search for users #242
-* [payment] New Plugin: Bity (https://bity.com)
-* [payment] New Plugin: Stripe Legacy Charges
-* [api] You can now store arbitrary data when using markPaid
-* [api] Add a new field Product.defaultOrderQuantity
-* [api] Also support "token" in cookies instead of only meteor_login_token
-
-## Patches
-
-* [great-purge-of-meteor] Remove dburles:factory
-* [pricing] Fix currencyCode in pricing when using multiple currencies for the same country
-
-=======
 - [cp] You can now search for users #242
 - [payment] New Plugin: Bity (<https://bity.com>)
 - [payment] New Plugin: Stripe Legacy Charges
@@ -263,7 +166,6 @@
 - [great-purge-of-meteor] Remove dburles:factory
 - [pricing] Fix currencyCode in pricing when using multiple currencies for the same country
 
->>>>>>> 96509a86
 ---
 
 # v0.53.0
@@ -310,21 +212,6 @@
 
 ## Minor
 
-<<<<<<< HEAD
-* [platform] Migration messages are now logged through core-logger
-* [api] Query.assortments now additionally takes a list of tags and slugs
-* [api] Added Query.searchAssortments
-* [api] Rename Query.search to Query.searchProducts (Query.search still works but is marked deprecated)
-* [api] Exception Handling #188
-* [api] Extend Query.users with queryString, allowing to do fulltext searches on users as admin #228
-* [core] Refactoring on the underlying Datalayer #190
-* [core] It's now possible to control the tax categories for switzerland (mwst, see product-swiss-tax and delivery-swiss-tax plugins)
-* [examples] Controlpanel Enhancements #162, #227
-* [docs] Add Documentation Beta #205
-* [docs] Add documenting comments to the GraphQL schema
-* [ci] Added CodeQL Security Scanning #218
-* [ci] More tests
-=======
 - [platform] Migration messages are now logged through logger
 - [api] Query.assortments now additionally takes a list of tags and slugs
 - [api] Added Query.searchAssortments
@@ -338,7 +225,6 @@
 - [docs] Add documenting comments to the GraphQL schema
 - [ci] Added CodeQL Security Scanning #218
 - [ci] More tests
->>>>>>> 96509a86
 
 ## Patches
 
@@ -401,34 +287,6 @@
 ## Breaking Changes
 We will rename all unchained core specific env variables and prefix them with UNCHAINED\_ in the future, for now:
 
-<<<<<<< HEAD
-* The Environment variable DISABLE_WORKER has been renamed to UNCHAINED_DISABLE_WORKER
-* The Environment variable WORKER_ID has been renamed to UNCHAINED_WORKER_ID
-* The Environment variable WORKER_CRON_TEXT has been removed, provide `cronText` as option to startPlatform to configure, use your own env var if still needed.
-* The Environment variable FIXTURES has been removed, we will remove the fixtures and faker helpers in the future.
-* [core-platform] These 3 worker plugins are automatically loaded and started: EventListenerWorker, CronWorker, FailedRescheduler. Please remove the worker boot code from your project like this: https://github.com/unchainedshop/unchained/commit/89278ce018bcc8ef5861e60f91cf5fde9d2caec9#diff-0f4e94ac3eacf892b0b4f09738a49635
-* [api] `getCart` now returns a promise
-* [users] the `orders` helper now returns a promise
-* [payment] Signature of sign changed slightly, takes transactionContext in first property
-* [api] User.lastDeliveryAddress has been removed (was never implemented right)
-* [payment] Signature of charge changed slightly, takes the order as order in first property
-
-## Minor
-
-* [subscriptions] Introduce Subscriptions Core Module: Please see PR #158
-* [payment, user, subscriptions] Stored Credentials: The Payment and User modules have been enhanced to support storing payment credentials like creditcards, tokens or aliases used to do fast checkouts. PR #158
-* [api] All product types now support siblings
-* [payment] Datatrans plugin supports aliasing for subscriptions
-* [worker] The worker now supports recurring jobs and exposes `configureAutoscheduling` that allows to run a specific plugin continously, first used by subscriptions generating orders at a specific rate
-* [platform] startPlatform now supports module specific configuration
-* [worker] Heartbeat worker supports waiting for a timeout before completion (helpful for integration tests)
-* [examples] The Dockerfile in minimal now supports proper layer caching and speeds up builds in CI if supported by the CI system and the dependencies did not change.
-* [assortments] The zipTree function of assortments can now be configured with `modules.assortments.zipTree`
-* [delivery] It's now possible to customize the sort order of supported delivery providers `modules.delivery.sortProviders`
-* [payment] It's now possible to customize the sort order of supported payment providers `modules.payment.sortProviders`
-* [filters] Filters now fallback to no invalidation on startup if not configured
-* [logs] Added an index on the created field for logs and also make the log collection expire with a mongodb native feature (https://docs.mongodb.com/manual/tutorial/expire-data/). This should improve db log performance and disk usage
-=======
 - The Environment variable DISABLE_WORKER has been renamed to UNCHAINED_DISABLE_WORKER
 - The Environment variable WORKER_ID has been renamed to UNCHAINED_WORKER_ID
 - The Environment variable WORKER_CRON_TEXT has been removed, provide `cronText` as option to startPlatform to configure, use your own env var if still needed.
@@ -455,7 +313,6 @@
 - [payment] It's now possible to customize the sort order of supported payment providers `modules.payment.sortProviders`
 - [filters] Filters now fallback to no invalidation on startup if not configured
 - [logs] Added an index on the created field for logs and also make the log collection expire with a mongodb native feature (<https://docs.mongodb.com/manual/tutorial/expire-data/>). This should improve db log performance and disk usage
->>>>>>> 96509a86
 
 ## Patches
 
