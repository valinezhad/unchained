--- conflicted
+++ resolved
@@ -1,4 +1,3 @@
-<<<<<<< HEAD
 # Unchained Engine vNEXT
 
 ## Removing the auth fat of unchained
@@ -20,12 +19,8 @@
 - Drop oAuth support (if you want this, use a passport plugin)
 
 ## Minor
-- updateContext functions now do not recalculate itself, this is important to speed up performance and reduce race conditions when there is many changes from third party plugins and events
-
-## Patch
-
-# Unchained Engine v2.13
-=======
+- API: Extend `Mutation.confirmOrder` and `Mutation.rejectOrder` with a comment field. Allows to provide arbitrary data like a rejection reason that you can use in messaging.
+
 # Unchained Engine v2.14
 
 ## Minor
@@ -54,8 +49,7 @@
 - Improve various Typescript annotations
 
 
-# Unchained Engine v2.8
->>>>>>> 7d31dff3
+# Unchained Engine v2.13
 
 ## Minor
 - Add `Query.validateVerifyEmailToken` that can be used to verify if a token is valid for use when verifying email
