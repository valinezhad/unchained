<<<<<<< HEAD
# Unchained Engine vNEXT
- Add `Query.validateVerifyEmailToken` that can be used to verify if a token is valid for use when verifying email
- Add `Query.validateResetPasswordToken` that can be used to verify if a token is valid for use on password reset request

## Removing the auth fat of unchained
We experienced feature creep in the authentication part of Unchained and suddenly woke up to homemade implementations of Two-Factor Auth via TOTP, WebAuthn, oAuth, Impersonator features etc. Many solutions like Zitadel, Keycloak, Auth0 etc. solve that just perfect and keep up with the ever increasing complexity of auth mechanisms. At the same time, core-accountsjs depends on a package called accountsjs which is unmaintained and uses a conflicting old mongodb driver.

That's why we have decided to remove various auth features that are better solved through Identity Management systems and migrate to passport.js which is also ESM now. That opens the door to complex login methods like OpenID Connect through the community of passport.js,

We will keep supporting the following auth-strategies out of the box that we consider widely known web standards:
- E-Mail/Username & Password
- WebAuthn (Passkeys)
- Access Tokens

## Major
- Removed `core-accounts`, migrated some settings partially to user settings (removed sendVerificationEmailAfterSignup, introduced new validation functions)
- LoginMethodResponse has a new breaking GraphQL type
- Remove logoutAllSessions and remove support for loging out a specific session
- Introduce default password rules (min. 8 chars)
- Drop 2FA support (if you want this, use a passport plugin)
- Drop oAuth support (if you want this, use a passport plugin)

## Minor

## Patch
=======
# Unchained Engine v2.8

## Minor
- Re-Scheduling Bahvior of auto-scheduled work has been refined (https://github.com/unchainedshop/unchained/issues/565) and the GraphQL API now contains "Work.autoscheduled" in order for the Admin UI to display auto-scheduled work.
- Add `Query.validateVerifyEmailToken` that can be used to verify if a token is valid for use when verifying email
- Add `Query.validateResetPasswordToken` that can be used to verify if a token is valid for use on password reset request
- Added Payrexx plugin
- Changed the way order events work to fix a longstanding bug with double-messaging due to webhooks getting called in-flight. This affects ORDER_CHECKOUT, ORDER_CONFIRMED, ORDER_REJECTED & ORDER_FULLFILLED: Now the updated order is beeing emitted together with a new property "oldStatus" containing the previous order status. Also, order messaging module functions have been removed from `core-orders` and are now privately setup in `setupTemplates` @ platform.

## Patch
- Allow CORS for upload handling
- Fix avatar upload in PUT mode

# Unchained Engine v2.7

## Minor
- Mutation `signPaymentProviderForCheckout` does not require an orderPaymentId anymore, it will try to sign the currently selected paymentProvider of the cart if left undefined. This will allow doing 1 request (multi mutation) checkouts in certain configurations.
- Improve discount types
- Extend the functionality of the default `product-discount` plugin so it's universally usable for different kind of product discounts

## Patch
- Fix a case with `order-discount` and `order-items-discount` plugins not appropriately applying a rate to payment and delivery fees
>>>>>>> eeb607f1


# Unchained Engine v2.6

## Minor
- Add `shop.unchained.pricing.order-round` order price rounding plugin
- Remove obsolete internal `addRoles` from users
- Utility functions have been moved `generateDbFilterById`, `buildSortOptions` and `generateDbObjectId` from `@unchainedshop/utils` to `@unchainedshop/mongodb`;
- Protect `upsertLocalizedText` in the core packages products, filters & assortments. Forces the developer to use updateTexts or equivalent functions. This is the first step with the goal to move all localized texts to it's appropriate root documents in order to reduce roundtrips to the db.
- Remove events `PRODUCT_UPDATE_VARIATION_TEXTS`, `PRODUCT_UPDATE_TEXTS`, `FILTER_UPDATE_TEXTS`, `ASSORTMENT_UPDATE_TEXTS` (triggered for every product when text changes)
- Add new events `PRODUCT_UPDATE_VARIATION_TEXT`, `PRODUCT_UPDATE_TEXT`, `FILTER_UPDATE_TEXT`, `ASSORTMENT_UPDATE_TEXT` (triggered for every locale & product when text changes).
- The `_CREATE` events for products, filters and assortments are now triggered AFTER creating the initial text objects so that you can safely use both events to update texts in external systems.
- Add new worker configuration option `blacklistedVariables` that accepts array of variable names that should be removed from a job log data returned.
- Deprecated `APOLLO_ENGINE_KEY` from old apollo versions has been removed
- An undocumented worker internal event queue has been removed and new `events` have been added to support subscribing to `core-worker` events: `WORK_ADDED`, `WORK_ALLOCATED`, `WORK_FINISHED`, `WORK_DELETED`, `WORK_RESCHEDULED`

## Patch
- Fix payment credential signing procedures that depend on a userId
- Fix worker not cleaning regression
- Fix local-search plugin
- Fix WebAuthn plugin to not crash when https://mds.fidoalliance.org is not available for catalog download
- Typescript type improvements
- Remove dead code
- Bulk Importer now uses the files plugin underneath to store large bulk import payload files

# Unchained Engine v2.5

This small release improves impersonation and pricing, allowing for better support of e-commerce platforms that want to show net prices all along until the end.

## Minor
- Allow to configure an "environment" for stripe which allows to drop events coming to the the engine that are intended to land on another engine not causing false negatives in webhooks.
- Add Error Report job that sends failed work items to an E-Mail Address of choice defined by `EMAIL_ERROR_REPORT_RECIPIENT`
- Remove `mjml` templates because of excessive size of mjml dependencies. Here are the old ones: https://github.com/unchainedshop/unchained/tree/3fabb6cbe55682aa2ee69a246758a09db908fe26/packages/platform/src/templates
- Add support for net and gross calculation on order items and order totals: Added useNetPrice parameter to `OrderItem.total`, `OrderItem.unitPrice`, `Order.total`
- Add granular permissions and default allow rules for all mutations even the anonymous ones
- Add `Mutation.stopImpersonation` that will end an impersonated user account session and return back to the initial impersonator account.
- Add `Query.impersonator` that returns the currently impersonating user in an impersonation session, allowing the client to check if it's in impersonation mode
- Add `Product.reviewsCount`, `User.reviewsCount` & `User.reviews`
- Update `PRODUCT_UPDATE` event to contain the changed product too in the event
- Debounce EventListenerWorker triggered process of the queue to reduce load of Unchained when many items are rolled up

## Patch
- Bump various dependencies and remove more
- Fix landing page
- Fix heartbeat not logging the country context

# Unchained Engine v2.3

We have been working on reducing the bundle size lately and got rid of many third party dependencies. We will not stop here and continue that work. The ultimate goal is to make Unchained run on Deno natively. To achieve, we first have to make the core (`core-` packages) free of third party dependencies and free of Node package dependence and `api` basically only depend on Apollo.

## Minor
- Remove `renderMjmlToHtml` convenience method and pre-defined html templates because mjml is too heavy weight as a dependency and html e-mails cause more issues than they solve.
- Support `MINIO_UPLOAD_PREFIX` to specifiy subdirectory in bucket in front of all uploads
- Remove various dependencies from core packages.
- Make updating of token ownerships more performant
- Improve pricing types
- Support attachment preview in mail debug mode when using absolute file paths
- Update `mutation.impersonate` behavior to enable switching a session to an **impersonated** account and return to the **impersonator** account without the need to logout from the impersonated user account and login again to the initial user (**impersonator**).
Note: By default impersonation is only allowed to **ADMIN** user.
## Patch
- Fix an issue with order pricing
- Fix oder position removal issue #571
- Fix bookmark edge cases #564
- Fix an issue with filters not returned that are selected when they return 0 items
- Fix countryCode not returned in lastLogin field of User


# Unchained Engine v2.2

This release contains various bugfixes and improvements and it breaks various type imports because we are currently in the process of moving types to their respective npm modules.

## Minor
- Extended the input fn option of auto-scheduling `input` to expect a promise and also take the pre-calculated workData as input extending the possibilities to alter auto-scheduling behavior. #588
- Remove `autoSchedulingInput` because there is no obvious way this is helpful and it has never been used in known projects
- Move some platform types to platform package
- The platform option `workQueueOptions` has been extended to take a retryInput. The retryInput fn can be used to alter input into work when the work is beeing retried. This allows stopping retries. #588

## Patch
- Fix timeout field in worker's and types
- Fix mime-type resolves now based on http response in GridFS when downloading from an URL (fallback scenario #559).
- Fix worker not set automatically to the hostname, that was leading to stale external work jobs #561
- Fix reschedule did not cancel old schedules #562


# Unchained Engine v2.1

This release contains various bugfixes and improvements

## Minor
- Add `Mutation.processNextWork` to help trigger work from outside and removed `Mutation.doWork` (was not functional)
- Customize the Cookie Path with `UNCHAINED_COOKIE_PATH`
- Better Order Numbers with Hashid's that don't contain competitive 1,l,0 (O was already removed before)
- Improved logging for the work the queue
- Re-introducded corsOrigins adjustable through `connectPlatformToExpress4`

## Patch
- Fixed various typing bugs
- We found out that a later version of Node.js 16 also supports WHATWG fetch. So the Kitchensink has been made compatible with Node.js 16 again. https://nodejs.org/en/blog/release/v16.15.0/
- Mail Interceptor can now show some attachments
- Fixed double emitting ORDER_CHECKOUT even
- Fixed not running through customizable product validation fn at checkout
- Fixed a severe GridFS plugin bug that can lead to server crashes (DOS)
- Fixed ERC metadata not optional causing issues with traditional warehousing plugins

# Unchained Engine v2.0

This is a major feature release bringing Web Authentication API, Web3 Login, Web Push API and Virtual Products including an NFT/Token Minting gateway to Unchained Engine. It's also the first version of Unchained Engine that can be extended to run on other Node.js frameworks than Express.

We are jumping on the ESM train and Unchained Engine 2.0 now requires Node 18+ and uses native fetch. This also breaks Meteor compatibility for the moment. The legacy example will be pinned to v1 for the moment. We will continue to push maintenance and small fixes to both release lines v1.x and v2.x.

## GRAPHQL API BREAKING CHANGES
- Tags are now always LowerCase and use an own scalar
- Order.documents has been removed because it was not used since 3 years
- The fields createdBy, updatedBy, deletedBy and authorId got removed completely from the database and the whole API surface, reasoning behind is that the value most of the time did not represent who actually did what and kept us back using the inner UnchainedCore as type. It just did not deliver on what it promised, it just added bloat. The only place where authorId is still used is in product reviews where users can add reviews and are actual authors of text.

## Major
- New built-in support for two standard W3C API's: Web Authentication API, Push API
- New Web3 Experimantal Features: NFT/Token Minting Plugins, Web3 Login through Metamask
- Unchained now uses Apollo Server 4.
- We have dropped `expressApp` and instead now export a new function `connectPlatformToExpress4`. That Express implementation can be looked up here and is still the default: https://github.com/unchainedshop/unchained/tree/master/packages/api/src/express. The new structure and internals allows somebody to wire the engine with a serverless/lambda environment or any other Node.js based framework.
- `@unchainedshop/plugins` now has a default export and an Express middleware setup function. Using those functions is dramatically simplifying batteries-included setups.  Checkout the kitchensink example's boot.ts which is now less than 60 lines of code. 
- Support out of the box server-side cookies for login and logout tokens when env `UNCHAINED_COOKIE_DOMAIN` is set. The cookie's name which by default is `unchained_token` can be overwritten by using env `UNCHAINED_COOKIE_NAME`. Unchained will still look for cookies even if the domain is not set but in that case the client has to take care of storing and sending the token.
- Extended users and accounts for WebAuthn standard.
- Added API mutations for the WebAuthn module: `Mutation.createWebAuthnCredentialCreationOptions`, `Mutation.createWebAuthnCredentialRequestOptions`,`Mutation.loginWithWebAuthn`,`Mutation.addWebAuthnCredentials`,`User.webAuthnCredentials`.
- A new product type `TokenizedProduct` has been added added that supports NFT's and other virtual products that have no physical representation. They are converted to tokens through a virtual warehouse once checked-out. 
- A new warehousing provider type `VIRTUAL` has been added that allows to define warehouses for virtual products. In the plugin implementation one can define what happens when a user buys a tokenized product thus what kind of tokens get emitted. Further, tokens support a concept we call "exportability" which allows to bridge an Off-chain token to an On-chain token.
- API has been extended to support the new tokenization concept: `User.tokens`, `Mutation.exportToken`, `Query.token`, `Mutation.updateProductTokenization`
- A new ERC Metadata Server is built into Unchained allowing to generate Ethereum compatible ERC-1155 and ERC-721 metadata JSON files for tokenized products.

## Minor
- Currencies now have a field `decimals` to define how many decimals are there. This is needed for general currency conversion between cryptocurrencies and Fiat and also helps to display the amount of arbitrary currencies better on frontends.
- The currency conversion plugin now depends on decimals and works across any currency pairs when there is conversion rates stored.
- Conversion rates are now fetched based on a regular job and not live when needed, this improves performance and stability
- There can now be more than 1 external job type
- The Cryptopay Plugin has been refactored from the ground up and various issues have been fixed

## Patch
- Further limited exposure of data and stacktrace in exceptions
- Fix file upload tests

### Introduction to WebAuthn

You can even register with WebAuthn, login with e registered device or add WebAuthn to an existing user. So get to know the concept, checkout https://webauthn.io

Registration Flow:
```
Added Mutation.createWebAuthnCredentialCreationOptions(username: String!, extensionOptions: JSON): JSON!
Mutation.createUser: added new input field webAuthnPublicKeyCredentials
```

Login Flow:
```
Added Mutation.createWebAuthnCredentialRequestOptions(username: String, extensionOptions: JSON): JSON!
Added Mutation.loginWithWebAuthn(webAuthnPublicKeyCredentials: JSON!): LoginMethodResponse
```

Device Management:
```
Added Mutation.addWebAuthnCredentials(credentials: JSON!): User!
Added Mutation.removeWebAuthnCredentials(credentialsId: ID!): User!
Added User.webAuthnCredentials: [WebAuthnCredentials!]!
```

# Unchained Engine v1.2

Unchained has been converted from Meteor atmosphere packages to ESM npm packages and is now compatible
with most recent Node.js versions and a broad range of builders and webservers like express.js, connect,
next, fastify. Switch even improved bootup performance of meteor apps by 2-3x in dev mode.

To show how that works, we have added a new example "kitchensink" which is a Express.js based Node.js 16
app in ESM mode.

## Breaking Changes

- To upgrade from meteor to NPM with your existing meteor app you will have to:

1. rename all imports prefixed with `meteor/unchained:` to `@unchainedshop/`, then import all the plugins
   from the new `@unchainedshop/plugins` package
2. add the packages to your app's package.json as dependencies
3. remove all unchainedshop atmosphere packages
4. forward the `WebApp.connectHandlers` to the `expressApp` field when starting the server

- `disableEmailInterception` is not available as option anymore, but you can still disable interception
  in development setting the environment variable `UNCHAINED_DISABLE_EMAIL_INTERCEPTION`
- All atmosphere packages have been transformed to npm packages, all plugins are now in a separate
  package `@unchainedshop/plugins`. Check out the kitchensink's boot.ts to see how to load them.
- The payment webhook endpoints changed from
  `/graphql/stripe, /graphql/apple-iap, /graphql/cryptopay, /graphql/postfinance-checkout, /graphql/cryptopay-pricing`
  to
  `/payment/stripe, /payment/apple-iap, /payment/cryptopay, /payment/postfinance-checkout, /pricing/cryptopay`
- Boilerplate has been removed because it was very outdated. A new create-unchained-app version which
  supports the kitchensink will follow suit.
- Controlpanel has been removed because Admin UI is not on-par and can be used by anyone through the new Sandbox App https://sandbox-v2.unchained.shop

## Minor
- [api] Add sort params to Query.orders, Query.quotations, User.orders, User.enrollments, User.quotations
- [docs] Add typedocs and fix controlpanel references
- [core] Improved types

## Patch
- [core] Fix TOTP high severity bug
- [core] Fix SSO with Unchained Cloud
- [core] Fix discount pricing calculation issues
- [core] Fix crash of findProductIds with assortmentId of non-existing assortment


# Unchained Engine v1.1

## Breaking Changes for Plugin Developers

- [core] Instead of `updateDelivery` and `updatePayment` we now have `updateContext` methods on
  order.delivery and order.payment modules respectively, consistent with the rest of the system.
- [core] Pricing Plugins now receive the ongoing director calculation as a sheet in the parameters
  instead of a function that returns a calculation array on the adapter itself, calls like
  `pricingAdapter.calculationSheet()` have to be migrated to `params.calculationSheet`. Else the
  resetCalculation has been moved to the sheet itself and it can take a calculationSheet to revert.
- [core] Discount `actions` in adapter and director now return a Promise to extend the possibility for
  discount plugins to do async work
- [api] `customFields` has been removed from the input field `UserProfileInput` and custom data has been
  moved internally on the user entity from `user.profile.customFields` to `user.meta`

## Minor

- [api] `query.events` is now extended with additional filter parameters `created` get events created
  after the provided event and the previous `selectTypes` field is changed to `types` and accepts array
  of event types. in addition it is now possible to `sort` the results any field on event type
- [api] A new input field `sort` has been added to many generel queries that return lists of something,
  for ex. Query.products
- [api] A new input field `queryString` has been added to many generel queries that return lists of
  something, with this change it's possible to search for an order number through Query.orders for ex.
- [api] new `mutation.updateUserProfile` is extended to accept new argument `meta` to store extra
  information of a user.
- [api] New default queries were added for all kind of "count" cases so you don't have to query a whole
  list just to get the amount of items, this can be quite helpful for pagination: `workQueueCount`,
  `assortmentsCounts`, `countriesCount`, `currenciesCount`, `deliveryProvidersCount`, `filtersCount`,
  `languagesCount`, `logsCount`, `ordersCount`, `paymentProvidersCount`, `productReviewsCount`,
  `productsCount`, `quotationsCount`, `subscriptionsCount`,
  `usersCount`,`warehousingProvidersCount`,`eventsCount`

## Patch

- [core] Improved Typescript Support
- [core] A bug has been fixed that accidentally made order positions immutable for further changes
- [core] A warehousing plugin now get's to know the actual warehousingProvider's ID
- [core] A bug that rendered the Bulk Importer unusable for product media changes has been fixed
- [api] Fix issue with schema not extendable due use of @deprecated on ARGUMENT_DEFINITION

# Unchained Engine v1.0 ("Maiglöggli")

This is our first major release, it covers all features needed to build highly flexible e-commerce
solutions for B2B and B2C cases. Unchained 1.0 is an almost complete rewrite from javascript to
typescript and is many ways breaking existing code based on the older versions. It's also a major step
toward a Meteor-free future of Unchained which will follow suit after this.

Our Roadmap ahead:

- Unchained 1.x (LTS, released until end of autumn, supported until end of 2023): Small continous
  non-breaking improvements to the current version, please see
  https://github.com/unchainedshop/unchained/issues?q=is%3Aopen+is%3Aissue+milestone%3Av1.1 to follow
- Unchained 2.0 (End of 2022): Complete Meteor-free and pure ESM-only version of Unchained Engine that
  runs on edge frameworks.

## Breaking changes

- [core] We have removed the Matomo tracker because it was not a plugin but rather an example of an event
  tracking implementation, it will be re-added later to a "recipes" docs page
- [platform, api, core] Refactor Unchained Engine's core with the goal to add typescript support, get rid
  of classes and reduce the usage of meteor package depedencies to a minimum. This leads to a completely
  new SW architecture. The event director and the databse are initialised in the platform and injected
  into the core modules and services. The modules provide a well-defined module API to manage the data
  and the custom services make use of the modules to fetch and manipulate.
- [core] `UNCHAINED_INVALIDATE_PROVIDERS` has been removed in order for an inverted
  `UNCHAINED_DISABLE_PROVIDER_INVALIDATION`
- [core] NEW core module `core-files` that uses [minio cloud object storage](https://min.io/) compatible
  with [amazon s3 cloud storage api](https://aws.amazon.com/s3/). This update provides a scalable files
  storage solution for all the projects that use it. All the previous file management APIs now use this
  module under the hood in addition there are few new endpoint added that support signed put url based
  upload namely `prepareUserAvatarUpload`, `prepareProductMediaUpload`, `prepareAssortmentMediaUpload`
  and `confirmMediaUpload` that can be used to generate signed PUT url for file upload. to learn more on
  how to use this module refer to [docs](https://docs.unchained.shop/). **All existing media's will not
  work anymore and need to be migrated by the developer.**
- [api] `Date` values that previously were returned as timestamps are now converted to UTC compliant with
  the date-time format outlined in section 5.6 of the RFC 3339 profile of the ISO 8601 standard for
  representation of dates and times using the Gregorian calendar to mitigate issues related to timezone.
  while mutations that passed timestamp value will not cause an issue, the frontend code that expects
  UNIX timestamp value for the `DateTime` value needs to be updated. this included but not only -
  `created`, `updated`, `deleted` values on all entities that previously exposed this fields -
  `order.ordered`, `order.confirmed` - `product.published` - `quotation.expires`, `quotation.fulfilled`,
  `quotation.rejected` - `subscription.updated`
- [core] Upgrade to new GraphQL multi-part standard with graphql-upload pinning to v12, please use the
  latest graphql-upload-client
- [core] Environment variables `LANG`, `COUNTRY` & `CURRENCY` have to be prefixed with `UNCHAINED_` to
  prevent a conflict that may occur with other systems environment variables.
- [core] upsertLocalizedText for products and assortments does not automatically change the slug anymore,
  explicitly set it by providing a slug property
- [core] Remove cron worker `@unchainedshop/core-worker/workers/cron`, use the interval worker instead
- [core] `cronText` has been removed from `configureAutoscheduling` in favor of `schedule`, `schedule`
  has to be a later.js compliant schedule definition. If you want to reuse the custom cronText define
  schedule like `later.parse.text('every 5 mins');` Likewise `autoSchedulingCronText` has been removed
  from subscription settings and replaced with `autoSchedulingSchedule`
- [core] `core-subscriptions` package is now obsolete and a new `core-enrollments` package with the same
  functionality has been added. This is to counterfeit problems with GraphQL Subscriptions from the spec.
- [api] The meta field has been removed, this will affect the following types that previously had a
  `meta` field
  ```
  Assortment.meta
  AssortmentProduct.meta
  AssortmentFilter.meta
  AssortmentLink.meta
  Media.meta
  Product.meta
  ProductReview.meta
  ProductReviewVote.meta
  Quotation.meta
  Subscription.meta
  SubscriptionDelivery.meta
  SubscriptionPayment.meta
  Order.meta
  OrderDelivery.meta
  OrderPayment.meta
  ```
- [schema] SPECIAL ATTENTION REQUIRED: `Money` type has been completely removed and was replaced with
  `Price`, this simplifies reading out prices but involves changing potentially a lot of FRONTEND CODE!.
  This change will affect the following types and any other type that has fields of this types

  ```
  ProductPrice.price
  ProductDiscount.total
  DeliveryFee.price
  Order.total
  OrderDelivery.fee
  OrderDiscountable.total
  OrderDiscount.total
  OrderItem.unitPrice
  OrderItem.total
  OrderPayment.fee
  ```

## Major

- [core] Bulk Importer now supports skipping the built-in cache invalidation run at the end by using
  `skipCacheInvalidation`
- [core] Bulk Importer now supports defining custom entities to sync
- [api] Product, Assortment & Filter texts are now loaded through a Dataloader which improves Performance
- [api] A new `RANGE` filter type has been added. A range filter parses filter query values differently
  in searchProducts than MULTI_SELECT and allows to do open-end filtering on decimal values by using `:`.
  As an example, `0:500` will match all option values between 0 and 500.
- [core] Assortment to Product Id cache now resides in a special collection to optimize performance and
  can be further customized to cache these caches in a custom cache module. See new settings in
  assortments: `setCachedProductIds` & `getCachedProductIds`
- [examples] Updated Meteor to latest version 2.4 from 2.2 for the minimal project (see
  https://docs.meteor.com/changelog.html#v2420210915)
- [api] Added support for Two Factor Auth with TOTP:
  ```
  Mutation.buildSecretTOTPAuthURL
  Mutation.disableTOTP
  Mutation.enableTOTP
  User.isTwoFactorEnabled
  ```
- [core] We have added a new Datatrans v2 plugin which is based on the new Datatrans JSON based API and
  allows advanced integration processes like marketplace fee splits and secure fields. Datatrans v2 will
  always use deferred settlement mode when possible, this makes it almost impossible to have the "order
  checkout failed but still charged" issue that was possible before depending on how the payment process
  was implemented client-side, leading to manual work and potential client frustration.
- [core] orderNumber, quotationNumber and enrollmentNumber generation can now be customized, see config
- [controlpanel] Now it's possible to add external links to an extended version of Unchained Admin UI or
  any other site you want to access through the `controlpanel` by providing JSON using the env
  `EXTERNAL_LINKS` variable inside `example/minimal`. The JSON to be provided has to be an array of
  external link definitions in the form of objects with href and title properties
  (`[{ href: string, title: string}]`). If an external link file object is found its content will appear
  in the top menu of the `controlpanel`
- [api] `query.productReviews` is extended to support searching/filtering with title or review and
  sorting all valid fields of product review.
- [api] New mutation `logoutAllSession` added that can be used to remove all tokens of current user
- [platform] Assortment bulk import updated to handle assortment media.
- [api,core] Add support for remotePort and userAgent in context and heartbeat #118
- [api,core,controlpanel] Users with admin roles can now search for specific orders by
  userId,orderId,orderNumber & status through the controlpanel #319
- [core] NEW core module `events` allows to listen to various elementary events and trigger custom code
  based on those. See the documentation here https://docs.unchained.shop/config/events/. We also provide
  two default event backend integrations, one for the local Node.js event emitter and one for Redis. In
  some cases you will only want to react to an event on a worker instance or even completely fire and
  forget and let another software pick up the events, for these cases we strongly suggest to use the
  Redis plugin. An additional MongoDB based event log is available through queries and can be inspected
  through the controlpanel. We will drop support for the MongoDB logging in the future so please make
  sure that you don't tail the Unchained Logs collection, consider migrating to `events` instead.
- [core] `simulatePriceRange` and `catalogPriceRange` helpers added that will return price range of
  products variations assigned for a particular configurable(proxy) product based on the parameters
  provided to them.
- [core] Now experimental it's possible to ensure users to always have a cart assigned to them by setting
  the module config option `ensureUserHasCart` on the orders module to true.
- [core] The query `workQueue` now allows to further narrow the result set based on a creation date range
- [api] We have added a special mutation called `pageView` that you can use to trigger server-side
  pageView tracking events. That way you can connect Unchained with Trackers like Google Analytics or
  Matomo in a private way without cookies.
- [api] New mutation.signPaymentProviderForCheckout to sign generic order payment directly
  (OrderPayment.sign still works but is marked deprecated and will be removed in future major releases)
- [api] three new fields added `ConfigurableProduct.simulatedPriceRange` ,
  `ConfigurableProduct.catalogPriceRange`, `SimulateProduct.leveledCatalogPrices`
  `PlanProduct.leveledCatalogPrices`
- [platform] Additionally related with the above feature it's possible to assign carts for all existing
  users in the system at boot time by passing `assignCartForUsers` boolean value to `startPlafom` or
  using the environment variable `UNCHAINED_ASSIGN_CART_FOR_USERS`
- [platform] You can now disable the invalidation of orders at boot time by passing `invalidateProviders`
  boolean value to `startPlafom` or using the environment variable
  `UNCHAINED_DISABLE_PROVIDER_INVALIDATION`. You can also control the max age so that very old carts are
  not invalidated forever with `providerInvalidationMaxAgeDays`.
- [core] It's is now possible to assign media files for assortments.
- [controlpanel] Assortment media upload, remove & reorder functionalities are available.
- [api] Added the following query and mutations that can be used to manage assortment medias

```
Query.translatedAssortmentMediaTexts
Mutation.addAssortmentMedia
Mutation.removeAssortmentMedia
Mutation.reorderAssortmentMedia
Mutation.updateAssortmentMediaText
AssortmentMediaTexts
AssortmentMedia
UpdateAssortmentMediaTextInput
ReorderAssortmentMediaInput
```

- [core] New module `products.prices.rates` for currency rates and a generic `ProductPriceRateConversion`
  plugin that consumes these rates.
- [core] New Cryptopay pricing and payment plugin to support the self-hosted, decentralized Crypto
  Payment Gateway for payments in BTC, ETH, and arbitrary ERC20 tokens.
- [core] New
  [PostFinance Checkout](https://www.postfinance.ch/de/unternehmen/produkte/e-commerce/postfinance-checkout-flex.html)
  payment plugin with support for deferred settlements and refunds.
- [api] New mutation `rejectOrder` and corresponding e-mail template `ORDER_REJECTION` to manually reject
  an order with status `PENDING`.
- [core] New
  [Worldline Saferpay](https://www.six-payment-services.com/de/site/e-commerce/learn-more/merchant.html)
  payment plugin.

## Minor

- [core] accountsjs's accountsPassword and accountsServer options can now be configured through the
  normal module configuration of unchained by providing `server` and `password` objects with options.
- [core] The logging of payment providers has been streamlined and is now more verbose by default to help
  track down payment issues
- [core] The password has been changed notify e-mail template is now available in English
- [docs] Improved documentation for orders, accounts, events, subscriptions and email-templating
- [examples] The minimal example now uses Meteor 2.2
- [examples] We created an experimental Matomo Tracker Plugin that is part of the minimal example
- [controlpanel] Fixed various issues, especially with loadMore behavior, user search and UX glitches
- [*] Various additional bugfixes and enhancements between the undocumented releases of 0.61.1 and
  0.61.19 mostly targeting bulk-import and accountsjs stabilization.
- [core] Update ostrio:files to 2.0.1 to mitigate various download issues
- [controlpanel] Find issues with assortment and order lists
- [controlpanel] Ambiguity of where to set environment variable is fixed. Now you can set environment
  related with the Unchained Admin UI at the root directory of `controlpanel` and environemt variables
  related with the engine under root directory of `minimal`.
- [controlpanel] Fix logout with server-side cookies
- [core] Fix issue with price id's beeing null (broke stuff that we didn't want to brake)
- [core] Fix an issue with scheduling jobs based on past or future dates
- [core] Improved Matomo tracker
- [docs] New Get Started Tutorial
- [examples] Seed delivery and payment providers based on environment variables
- [core] Extended events module to make it possible to transform context for specific needs
- [core] Reduce core-events logging verbosity
- [core] Upstream hotfixes from 61.x
- [core] Support for currencies that are based on a contract with the new `contractAddress` field for
  currencies. Used by the Cryptopay plugins to determine the supported ERC20 tokens.
- [core] New twilio plugin to send SMS.

# v0.61.1

This is a bugfix release based on learnings from upgrading client projects

## Breaking changes

- [api] Fix `logout` regression with not falling back to the current token when used without explicit
  token
- [core] `Users.createUser` now sends messages by default, you have to explicitly bail out by either
  providing an option `skipMessaging` to true or set the new `autoMessagingAfterUserCreation` module
  param of users to `false`. Take a look at your seed scripts.
- [platform] Certain fields like `emails` and `services` are now blocked from passing to
  `Users.createUser`. If you have used `emails` in `createUser` seeding before, use email. If you want to
  skip e-mail verification forcefully, use `initialPassword: true`. See the changes in the minimal
  example seed file to get a glimpse.

## Minor

- [examples] Fix minimal example not seeding
- [api] Fix children not receiving includeInactive
- [core] Fix core not receiving module configuration of users
- [core] Fix Assortments.sync always auto publishing all assortments
- [platform] Fix broken cart migration

# v0.61.0

This is a bugfix release based on learnings from upgrading client projects

## Breaking changes

- [api] Removes filterContext and evalContext
- [core] Enrollment E-Mails are sent automatically when `enrollUser` is used with an empty password

## Minor

- [api] Re-introduce `context` field to startPlatform, allowing access to the unchained context function
  so it's possible to adjust the Apollo Server context freely
- [core] Fix regression with forced sortKey parameters when modifying links, filters or products
- [core] Fix regression with enrollment of users triggering verification e-mail #307
- [core] Sends custom AccountsJs Hooks `LoginTokenCreated` and `VerifyEmailSuccess` to hook into E-Mail
  verification (re-enables features based on that prior Unchained < 0.61.0)

# v0.60.0

We are currently rebuilding parts of Unchained under the hood with a new code structure that helps
developers to easily add new resolvers and access the core API's through typescript types.

## Breaking Changes

- [platform] Account Action E-Mail templates now receive different actions than before, for ex.
  `verifyEmail` is now `verify-email`
- [api] `Mutation.setBaseLanguage` removed, base language now set through env `LANG`
- [api] `Mutation.setBaseCountry` removed, base language now set through env `COUNTRY`
- [api] `isBase` removed for countries and languages
- [api] Remove OTP based access to an order
- [core] `Filters.removeFilter` now returns id instead of object
- [core] Removed Assortment helpers `addFilter`, `removeFilter`, `searchProducts`
- [core] Removed Assortment Filter helper `assortmentFilter.filter`
- [core] `findProviderById` & `findReviewById` removed
- [core] You cannot `import '@unchainedshop/core-worker/plugins/heartbeat'` anymore without typescript
  package
- [api] NotFoundErrors have been removed from various queries which return an optional single entity,
  like Query.product(...): Product #299, affects `Query.country`, `Query.currency`,
  `Query.deliveryProvider`, `Query.filter`, `Query.language`, `Query.order`, `Query.paymentProvider`,
  `Query.product`, `Query.productCatalogPrices`, `Query.productReview`, `Query.quotation`,
  `Query.searchProducts (assortmentId)`, `Query.subscription`, `Query.user`, `Query.warehousingProvider`,
  `Query.work`

## Major

- [api] Add Assortment.childrenCount to get a number of child assortments
- [api] New Query.activeWorkTypes to query for all active work types without introspection
- [api] Support for Data Loader
- [api,bookmarks] The Bookmarks core module has been completely refactored, all business logic is now
  accessible through the Apollo GraphQL context
- [utils] Multiple functions have been moved to utils from core.
- [core] The "core" package now is an umbrella for all core modules and does not provide any other
  functions except for the function that loads all modules in order and ties together the typescript
  types
- [roles] Roles package got refactored only keeping a fraction of the previous APIs. We are currently
  rebuilding parts of Unchained under the hood with a new code structure that helps developers to easily
  add new resolvers and access the core API's through typescript types
- [api,core] Business logic and db calls are now wrapped in functions and moved from api to the core
  packages
- [pricing] New open-source pricing plugins:
  - - EUR catalog price auto conversion with ECB rates
  - - Crypto catalog price auto conversion with Coinbase rates
  - - Mercantile Rounding
- [payment] Our official Datatrans plugin now supports all different security modes for signing a
  transaction through env `DATATRANS_SECURITY` and `DATATRANS_SIGN2_KEY`. In the meantime Datatrans has
  released a new modern JSON based 2.0 API. Our Plugin still only supports the legacy API described here
  <https://docs.datatrans.ch/v1.0.1/docs/getting-started-home>

## Minor

- [docs] Added product pricing plugin documentation
- [controlpanel] Updated theming that better reflects our current CI/CD
- [controlpanel] New filters for the work queue to find jobs you're interested in
- [api] Existance checks are now beeing done with count instead of findOne to improve performance
- [api, pricing] Price simulating functions can now take a forced currency
- [tests] Index creation is now reused of example project instead of mocked in db setup

## Patch

- [accountsjs] Regression, default token expiration now after 30 days instead of 20 minutes
- [bulk] Regression, removal did not work

# v0.55.4

## Minor

- [api] Type Assertions (#273)
- Various other bugfixes: #232, #258, #277, #268, #261, #272

# v0.55.3

## Breaking Changes

- [users] enrollUser now supports hashed passwords and uses the existing password field for it

## Patch

- [controlpanel] Fix enrollUser and setPassword

# v0.55.1

## Minor

- [platform] If you used `user.setPassword` before, that function is now async and does not return the
  user object anymore
- [platform] If you used `Users.createUser` before, that function is now async
- [api] setPassword mutation now also supports plain passwords if needed.

## Patch

- [controlpanel] Fix bug in Currency edit form
- [controlpanel] Fix bug with Assortment list not showing the assortments

# v0.55.0

Attention: If you have used Meteor Accounts specific extensions to extend login functionalities for your
Unchained-based project, you will have to rewrite all code that depends on Meteor's accounts packages and
extend the functionality through accounts-js config, strategies and hooks
(<https://www.accountsjs.com/docs/introduction>).

Look for `Accounts.registerLoginHandler`, `Accounts.onLogin` or Meteor Accounts Password based features
like `Accounts.setUsername` or `Accounts.setPassword` to find out if you are affected.

## Breaking Changes

- [api] Auth-related Errors in signup, signin, lost password etc. have other Error Codes now. See
  https://www.accountsjs.com/docs/api/server/globals#enumerations for more information.
- [users] `addEmail` and `updateEmail` no longer send out email verification; you need to trigger the
  verification using `sendVerificationEmail` mutation.
- [users] `enrollUser` doesn't send out the enrollment email by default anymore. You need to trigger it
  using `sendEnrollmentEmail` mutation.
- [api] The functions `getConnection` and `callMethod` have been removed
- [api] `Mutation.resendVerificationEmail` has been renamed to `Mutation.sendVerificationEmail`
- [api] More specific exceptions when using wrong Id's
- [platform] New unchained instances now generate an admin user with an E-Mail of `admin@unchained.local`
  to solve various issues with frontends and services that don't accept addresses like `user@toplevel`.
  Also it's now very important to seed your database AFTER startPlatform.

You have to remove meteor's native accounts packages from the project to use the new unchained version:

```
meteor remove accounts-base accounts-password accounts-oauth
```

## Minor

- [users] `sendEnrollmentEmail` mutation is now available to trigger enrollment emails.
- [api] Enhanced Query.users which now allows to query for users with a fulltext search that takes E-mail
  addresses into account
- [api] Better integration tests that cover more business logic than before

## Patch

- [great-purge-of-meteor] Remove accounts-base and accounts-password from platform package
- [great-purge-of-meteor] Implement new accountsjs package
- [great-purge-of-meteor] Convert all authentication related mutations within
  `api/resolvers/mutations/accounts/loginWithPassword.js` to use accounts-js.
- [great-purge-of-meteor] Convert any Users collection helpers to use accounts-js.
- [api] Fixed an issue which prevented Query.subscription from working at all
- [assortments] Fixed an issue that resulted in totally wrong breadcrumbs in some special edge case
  (assortmentPaths)

---

# v0.54.1

## Patch

- [platform] Fix importing bulk assortments should remove old links
- [pricing] Fix critical issue with discounts resolving to a total cart value of 0

# v0.54.0

## Minor

- [logger] Support for JSON Logging through UNCHAINED_LOG_FORMAT=json
- [api] Larger body limit for the new Bulk Import API

---

# v0.53.2

## Minor

- [core] Compound indexes for text entities

## Patch

- [api] Fix rare case where MESSAGE work type lead to an exception

---

# v0.53.2

Hotfix for broken product text editing through controlpanel

## Minor

- [cp] Update deps
- [docs] Add API Reference

## Patch

- [api] Fix updateProductText not updating text

---

# v0.53.1

Minor tweaks and fixes

## Breaking Changes

The new experimental Bulk Import API allows to import a big list of entities (filters, assortments &
products) at the same time.

## Minor

- [cp] You can now search for users #242
- [payment] New Plugin: Bity (<https://bity.com>)
- [payment] New Plugin: Stripe Legacy Charges
- [api] You can now store arbitrary data when using markPaid
- [api] Add a new field Product.defaultOrderQuantity
- [api] Also support "token" in cookies instead of only meteor_login_token

## Patch

- [great-purge-of-meteor] Remove dburles:factory
- [pricing] Fix currencyCode in pricing when using multiple currencies for the same country

---

# v0.53.0

This new Release is published along our new Documentation Page: <https://docs.unchained.shop>

Contributions by: @Mikearaya @harryadel @schmidsi @pozylon

## Breaking Changes

New Exceptions: A new exception handling #188 now consistently throws much more intelligent errors with
machine-readable error codes than before. This is potentially breaking if you were evaluating the errors
thrown in GraphQL Mutations and Queries before.

Datalayer changes: The following functions now require an authorId to work properly:

- Assortments.createAssortment
- assortment.addProduct
- assortment.addLink
- assortment.addFilter
- Products.createProduct
- product.addMedia (was userId before!)
- product.addMediaLink
- DeliveryProviders.createProvider
- PaymentProviders.createProvider
- WarehousingProviders.createProvider
- Filters.createFilter
- filter.upsertLocalizedText
- variation.upsertLocalizedText
- assortment.upsertLocalizedText
- productMedia.upsertLocalizedText
- product.upsertLocalizedText
- productVariation.upsertLocalizedText

New factory methods to create new Entities (please don't use Entity.insert anymore if you're writing sync
code!), they also require authorId now:

- Countries.createCountry
- Currencies.createCurrency
- Languages.createLanguage
- ProductVariations.createVariation
- ProductMedia.createMedia

Changes to Filter Plugins: The async method search on a FilterAdapter is now searchProducts (!).
Additionally it's possible to override full-text search of Assortments through searchAssortments.

## Minor

- [platform] Migration messages are now logged through logger
- [api] Query.assortments now additionally takes a list of tags and slugs
- [api] Added Query.searchAssortments
- [api] Rename Query.search to Query.searchProducts (Query.search still works but is marked deprecated)
- [api] Exception Handling #188
- [api] Extend Query.users with queryString, allowing to do fulltext searches on users as admin #228
- [core] Refactoring on the underlying Datalayer #190
- [core] It's now possible to control the tax categories for switzerland (mwst, see product-swiss-tax and
  delivery-swiss-tax plugins)
- [examples] Controlpanel Enhancements #162, #227
- [docs] Add Documentation Beta #205
- [docs] Add documenting comments to the GraphQL schema
- [ci] Added CodeQL Security Scanning #218
- [ci] More tests

## Patch

- [api] Fix edge case with Query.search when slugs is set to null
- [api] Fix privileges when using Mutation.updateProductReview, Mutation.answerQuotation,
  Mutation.removeBookmark, Mutation.addPaymentCredentials which were supposed to work as non-admin users
- [api] Fix float problem edge case with super long numbers in Money type
- [core] Fix Sort Order when Faceting #211
- [core] Fix Controlpanel Next.js Warnings #201 #209
- [core] Fix a Problem where Work Items are not retried after a Restart #200
- [core] Fix updateCart updating data that should not #198
- [core] Fix slugs regeneration when title is updated #194
- [core] Great Purge of Meteor: Removed aldeed:index #216
- [core] Fix setting the FILE_STORAGE_PATH through env variable for files
- [core] Fix order discounting when multiple discounts are active at the same time
- [examples] Minimal: Upgrade to Meteor 1.11.1 #206
- [examples] Controlpanel: Upgrade to Apollo Client 3 #206

---

# v0.51.0

Contributions by: @harryadelb, @Mikearaya & @pozylon

## Breaking Changes

We will rename all unchained core specific env variables and prefix them with UNCHAINED\_ in the future,
for now:

- [api] Siblings return only active products by default now
- [payment] The existing Stripe v1 plugin has been removed because it was unsafe to use and depended on
  an old API
- [messaging] The architecture of the messaging core plugin has been completely revamped, also the
  default notification e-mail templates are now loaded as part of the platform package reducing the
  boilerplate code needed when bootstrapping a fresh Unchained project. For example the send-mail
  delivery provider cannot be used anymore due to refactoring of the messaging system. There is a new one
  ("send-message") that needs to be used for this case.
- [api] assignments behaves now exactly the same as products, returning only assignments with active
  products if not specified explicitly with includeInactive = true

## Minor

- [api] Product.siblings now support a parameter "includeInactive" to return inactive products (same like
  for Assortment.products & search)
- [filters] Search now supports a new parameter "ignoreChildAssortments". When activated it will only
  consider directly linked products for search, ignoring sub-assortment products.
- [messaging] New Messaging (#163)
- [filter] The filter plugins are now also called when the queryString is empty, allowing cases like
  user-specific hiding or showing of products system-wide
- [cp] It's now possible to search for products (#178 )
- [tests] Added a whole lot of integration tests (#177 , #176 , #175, #174)
- [api] Improve error reporting when id's (filters, products) don't exist when provided to a mutation
- [payment] Apple In-App-Purchase has landed, supporting stored credentials (#173)
- [payment] Stripe v2 has landed, supporting stored credentials (#179)
- [payment, delivery] Allow to further customize supported providers #161
- Improve performance by using lru-caches at bottleneck points throughout the system
- [worker] It's now possible to define an autoscheduling rule for jobs and the system automatically takes
  care of setting up the jobs

## Patch

- [examples] Fix a regression bug (simple-schema / seeds) when trying to start the minimal example the
  first time
- [ci] Skip caching in CI and dev
- [cp] Various small ui fixes
- [platform] Fixes carts on bootup when a delivery / payment provider is not valid anymore.
- [great-purge-of-meteor] Remove aldeed:index

---

# v0.48.0

## Breaking Changes

We will rename all Unchained core specific env variables and prefix them with UNCHAINED\_ in the future,
for now:

- The Environment variable DISABLE_WORKER has been renamed to UNCHAINED_DISABLE_WORKER
- The Environment variable WORKER_ID has been renamed to UNCHAINED_WORKER_ID
- The Environment variable WORKER_CRON_TEXT has been removed, provide `cronText` as option to
  startPlatform to configure, use your own env var if still needed.
- The Environment variable FIXTURES has been removed, we will remove the fixtures and faker helpers in
  the future.
- [platform] These 3 worker plugins are automatically loaded and started: EventListenerWorker,
  CronWorker, FailedRescheduler. Please remove the worker boot code from your project like this:
  <https://github.com/unchainedshop/unchained/commit/89278ce018bcc8ef5861e60f91cf5fde9d2caec9#diff-0f4e94ac3eacf892b0b4f09738a49635>
- [api] `getCart` now returns a promise
- [users] the `orders` helper now returns a promise
- [payment] Signature of sign changed slightly, takes transactionContext in first property
- [api] User.lastDeliveryAddress has been removed (was never implemented right)
- [payment] Signature of charge changed slightly, takes the order as order in first property

## Minor

- [subscriptions] Introduce Subscriptions Core Module: Please see PR #158
- [payment,user,subscriptions] Stored Credentials: The Payment and User modules have been enhanced to
  support storing payment credentials like creditcards, tokens or aliases used to do fast checkouts. PR
  #158
- [api] All product types now support siblings
- [payment] Datatrans plugin supports aliasing for subscriptions
- [worker] The worker now supports recurring jobs and exposes `configureAutoscheduling` that allows to
  run a specific plugin continously, first used by subscriptions generating orders at a specific rate
- [platform] startPlatform now supports module specific configuration
- [worker] Heartbeat worker supports waiting for a timeout before completion (helpful for integration
  tests)
- [examples] The Dockerfile in minimal now supports proper layer caching and speeds up builds in CI if
  supported by the CI system and the dependencies did not change.
- [assortments] The zipTree function of assortments can now be configured with
  `modules.assortments.zipTree`
- [delivery] It's now possible to customize the sort order of supported delivery providers
  `modules.delivery.sortProviders`
- [payment] It's now possible to customize the sort order of supported payment providers
  `modules.payment.sortProviders`
- [filters] Filters now fallback to no invalidation on startup if not configured
- [logs] Added an index on the created field for logs and also make the log collection expire with a
  MongoDB native feature (<https://docs.mongodb.com/manual/tutorial/expire-data/>). This should improve
  db log performance and disk usage

## Patch

- [api] Fixes removeDiscount regression crashing apollo
- [worker] Now experimental interval worker which does not depend on SyncedCron
- [examples] Various Fixes in Controlpanel
- [examples] Various console output and lint issues
- [tests] Fixed various tests<|MERGE_RESOLUTION|>--- conflicted
+++ resolved
@@ -1,4 +1,3 @@
-<<<<<<< HEAD
 # Unchained Engine vNEXT
 - Add `Query.validateVerifyEmailToken` that can be used to verify if a token is valid for use when verifying email
 - Add `Query.validateResetPasswordToken` that can be used to verify if a token is valid for use on password reset request
@@ -24,7 +23,7 @@
 ## Minor
 
 ## Patch
-=======
+
 # Unchained Engine v2.8
 
 ## Minor
@@ -47,8 +46,6 @@
 
 ## Patch
 - Fix a case with `order-discount` and `order-items-discount` plugins not appropriately applying a rate to payment and delivery fees
->>>>>>> eeb607f1
-
 
 # Unchained Engine v2.6
 
