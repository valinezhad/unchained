<<<<<<< HEAD
# vNEXT

TBD

## Breaking Changes

- [core-users] `addEmail` and `updateEmail` no longer send out email verification; you need to trigger the verification using `resendVerificationEmail` mutation.
- [core-users] `enrollUser` doesn't send out the enrollment email by default anymore. You need to trigger it using `sendEnrollmentEmail` mutation. 

## Minor
= [core-users] `sendEnrollmentEmail` mutation is now available to trigger enrollment emails. 

## Patches
- [great-purge-of-meteor] Remove accounts-base and accounts-password from platform package
- [great-purge-of-meteor] Implement new core-accountsjs package
- [great-purge-of-meteor] Convert all authentication related mutations within `api/resolvers/mutations/accounts/loginWithPassword.js` to use accounts-js.
- [great-purge-of-meteor] Convert any Users collection helpers to use accounts-js. 

---
=======
# v0.54.1

## Patches
- [platform] Fix importing bulk assortments should remove old links
- [pricing] Fix critical issue with discounts resolving to a total cart value of 0
>>>>>>> bf5090d4

# v0.54.0

## Minor
- [logger] Support for JSON Logging through UNCHAINED_LOG_FORMAT=json
- [api] Larger body limit for the new Bulk Import API

---

# v0.53.2

## Minor
- [core] Compound indexes for text entities

## Patches
- [api] Fix rare case where MESSAGE work type lead to an exception

---

# v0.53.2

Hotfix for broken product text editing through controlpanel

## Minor
- [cp] Update deps
- [docs] Add API Reference

## Patches
- [api] Fix updateProductText not updating text

---

# v0.53.1

Minor tweaks and fixes

## Breaking Changes

The new experimental Bulk Import API allows to import a big list of entities (filters, assortments & products) at the same time.

## Minor
- [cp] You can now search for users #242
- [payment] New Plugin: Bity (https://bity.com)
- [payment] New Plugin: Stripe Legacy Charges
- [api] You can now store arbitrary data when using markPaid
- [api] Add a new field Product.defaultOrderQuantity
- [api] Also support "token" in cookies instead of only meteor_login_token

## Patches
- [great-purge-of-meteor] Remove dburles:factory
- [pricing] Fix currencyCode in pricing when using multiple currencies for the same country


---

# v0.53.0

This new Release is published along our new Documentation Page:
https://docs.unchained.shop

Contributions by: @Mikearaya @harryadel @schmidsi @pozylon

## Breaking Changes

New Exceptions: A new exception handling #188 now consistently throws much more intelligent errors with machine-readable error codes than before. This is potentially breaking if you were evaluating the errors thrown in GraphQL Mutations and Queries before.

Datalayer changes:
The following functions now require an authorId to work properly:

- Assortments.createAssortment
- assortment.addProduct
- assortment.addLink
- assortment.addFilter
- Products.createProduct
- product.addMedia (was userId before!)
- product.addMediaLink
- DeliveryProviders.createProvider
- PaymentProviders.createProvider
- WarehousingProviders.createProvider
- Filters.createFilter
- filter.upsertLocalizedText
- variation.upsertLocalizedText
- assortment.upsertLocalizedText
- productMedia.upsertLocalizedText
- product.upsertLocalizedText
- productVariation.upsertLocalizedText

New factory methods to create new Entities (please don't use Entity.insert anymore if you're writing sync code!), they also require authorId now:

- Countries.createCountry
- Currencies.createCurrency
- Languages.createLanguage
- ProductVariations.createVariation
- ProductMedia.createMedia

Changes to Filter Plugins: The async method search on a FilterAdapter is now searchProducts (!). Additionally it's possible to override full-text search of Assortments through searchAssortments.

## Minor

- [platform] Migration messages are now logged through core-logger
- [api] Query.assortments now additionally takes a list of tags and slugs
- [api] Added Query.searchAssortments
- [api] Rename Query.search to Query.searchProducts (Query.search still works but is marked deprecated)
- [api] Exception Handling #188
- [api] Extend Query.users with queryString, allowing to do fulltext searches on users as admin #228
- [core] Refactoring on the underlying Datalayer #190
- [core] It's now possible to control the tax categories for switzerland (mwst, see product-swiss-tax and delivery-swiss-tax plugins)
- [examples] Controlpanel Enhancements #162, #227
- [docs] Add Documentation Beta #205
- [docs] Add documenting comments to the GraphQL schema
- [ci] Added CodeQL Security Scanning #218
- [ci] More tests

## Patches

- [api] Fix edge case with Query.search when slugs is set to null
- [api] Fix privileges when using Mutation.updateProductReview, Mutation.answerQuotation, Mutation.removeBookmark, Mutation.addPaymentCredentials which were supposed to work as non-admin users
- [api] Fix float problem edge case with super long numbers in Money type
- [core] Fix Sort Order when Faceting #211
- [core] Fix Controlpanel Next.js Warnings #201 #209
- [core] Fix a Problem where Work Items are not retried after a Restart #200
- [core] Fix updateCart updating data that should not #198
- [core] Fix slugs regeneration when title is updated #194
- [core] Great Purge of Meteor: Removed aldeed:index #216
- [core] Fix setting the FILE_STORAGE_PATH through env variable for files
- [core] Fix order discounting when multiple discounts are active at the same time
- [examples] Minimal: Upgrade to Meteor 1.11.1 #206
- [examples] Controlpanel: Upgrade to Apollo Client 3 #206

---

# v0.51.0

Contributions by: @harryadelb, @Mikearaya & @pozylon

## Breaking Changes

We will rename all unchained core specific env variables and prefix them with UNCHAINED\_ in the future, for now:

- [api] Siblings return only active products by default now
- [payment] The existing Stripe v1 plugin has been removed because it was unsafe to use and depended on an old API
- [messaging] The architecture of the messaging core plugin has been completely revamped, also the default notification e-mail templates are now loaded as part of the platform package reducing the boilerplate code needed when bootstrapping a fresh unchained project. For example the send-mail delivery provider cannot be used anymore due to refactoring of the messaging system. There is a new one ("send-message") that needs to be used for this case.
- [api] assignments behaves now exactly the same as products, returning only assignments with active products if not specified explicitly with includeInactive = true

## Minor

- [api] Product.siblings now support a parameter "includeInactive" to return inactive products (same like for Assortment.products & search)
- [filters] Search now supports a new parameter "ignoreChildAssortments". When activated it will only consider directly linked products for search, ignoring sub-assortment products.
- [messaging] New Messaging (#163)
- [filter] The filter plugins are now also called when the queryString is empty, allowing cases like user-specific hiding or showing of products system-wide
- [cp] It's now possible to search for products (#178 )
- [tests] Added a whole lot of integration tests (#177 , #176 , #175, #174)
- [api] Improve error reporting when id's (filters, products) don't exist when provided to a mutation
- [payment] Apple In-App-Purchase has landed, supporting stored credentials (#173)
- [payment] Stripe v2 has landed, supporting stored credentials (#179)
- [payment, delivery] Allow to further customize supported providers #161
- Improve performance by using lru-caches at bottleneck points throughout the system
- [worker] It's now possible to define an autoscheduling rule for jobs and the system automatically takes care of setting up the jobs

## Patches

- [examples] Fix a regression bug (simple-schema / seeds) when trying to start the minimal example the first time
- [ci] Skip caching in CI and dev
- [cp] Various small ui fixes
- [platform] Fixes carts on bootup when a delivery / payment provider is not valid anymore.
- [great-purge-of-meteor] Remove aldeed:index

---

# v0.48.0

## Breaking Changes
We will rename all unchained core specific env variables and prefix them with UNCHAINED\_ in the future, for now:

- The Environment variable DISABLE_WORKER has been renamed to UNCHAINED_DISABLE_WORKER
- The Environment variable WORKER_ID has been renamed to UNCHAINED_WORKER_ID
- The Environment variable WORKER_CRON_TEXT has been removed, provide `cronText` as option to startPlatform to configure, use your own env var if still needed.
- The Environment variable FIXTURES has been removed, we will remove the fixtures and faker helpers in the future.
- [core-platform] These 3 worker plugins are automatically loaded and started: EventListenerWorker, CronWorker, FailedRescheduler. Please remove the worker boot code from your project like this: https://github.com/unchainedshop/unchained/commit/89278ce018bcc8ef5861e60f91cf5fde9d2caec9#diff-0f4e94ac3eacf892b0b4f09738a49635
- [api] `getCart` now returns a promise
- [users] the `orders` helper now returns a promise
- [payment] Signature of sign changed slightly, takes transactionContext in first property
- [api] User.lastDeliveryAddress has been removed (was never implemented right)
- [payment] Signature of charge changed slightly, takes the order as order in first property

## Minor

- [subscriptions] Introduce Subscriptions Core Module: Please see PR #158
- [payment,user,subscriptions] Stored Credentials: The Payment and User modules have been enhanced to support storing payment credentials like creditcards, tokens or aliases used to do fast checkouts. PR #158
- [api] All product types now support siblings
- [payment] Datatrans plugin supports aliasing for subscriptions
- [worker] The worker now supports recurring jobs and exposes `configureAutoscheduling` that allows to run a specific plugin continously, first used by subscriptions generating orders at a specific rate
- [platform] startPlatform now supports module specific configuration
- [worker] Heartbeat worker supports waiting for a timeout before completion (helpful for integration tests)
- [examples] The Dockerfile in minimal now supports proper layer caching and speeds up builds in CI if supported by the CI system and the dependencies did not change.
- [assortments] The zipTree function of assortments can now be configured with `modules.assortments.zipTree`
- [delivery] It's now possible to customize the sort order of supported delivery providers `modules.delivery.sortProviders`
- [payment] It's now possible to customize the sort order of supported payment providers `modules.payment.sortProviders`
- [filters] Filters now fallback to no invalidation on startup if not configured
- [logs] Added an index on the created field for logs and also make the log collection expire with a mongodb native feature (https://docs.mongodb.com/manual/tutorial/expire-data/). This should improve db log performance and disk usage

## Patches

- [api] Fixes removeDiscount regression crashing apollo
- [worker] Now experimental interval worker which does not depend on SyncedCron
- [examples] Various Fixes in Controlpanel
- [examples] Various console output and lint issues
- [tests] Fixed various tests<|MERGE_RESOLUTION|>--- conflicted
+++ resolved
@@ -1,4 +1,3 @@
-<<<<<<< HEAD
 # vNEXT
 
 TBD
@@ -18,13 +17,11 @@
 - [great-purge-of-meteor] Convert any Users collection helpers to use accounts-js. 
 
 ---
-=======
 # v0.54.1
 
 ## Patches
 - [platform] Fix importing bulk assortments should remove old links
 - [pricing] Fix critical issue with discounts resolving to a total cart value of 0
->>>>>>> bf5090d4
 
 # v0.54.0
 
