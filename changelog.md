# vNEXT

# v1.0.0-beta8

Breaking:
- [core] Upgrade to new GraphQL multi-part standard with graphql-upload pinning to v12, please use the latest graphql-upload-client

# v1.0.0-beta7

- [core] Update ostrio:files to 2.0.1 to mitigate various download issues
- [controlpanel] Fid issues with assortment and order lists

# v1.0.0-beta5

- [api] New mutation `logoutAllSession` added that can be used to remove all tokens of current user
- [platform] Assortment bulk import updated to handle assortment media.
- [core] Ambiguity of where to set environment variable is fixed. now you can set environment related with the control panel at the root directory of `controlpanel` and environemt variables related with the engine under root directory of `minimal`.
<<<<<<< HEAD
- [api] `query.productReviews` is extended to support searching/filtering with title or review and sorting all valid fields of product review.
=======
- [controlpanel] Now it's possible to add external links to an extended version of unchained control panel or any other site you want to access through the `controlpanel` by providing JSON using the env `EXTERNAL_LINKS` variable inside `example/minimal`. The JSON to be provided has to be an array of external link definitions in the form of objects with href and title properties (`[{ href: string, title: string}]`).
If an external link file object is found its content will appear in the top menu of the `controlpanel`

>>>>>>> 8ad4fe3a
## Breaking changes
- [core] Environment variables `LANG`, `COUNTRY` & `CURRENCY` have to be prefixed with `UNCHAINED_` to prevent a conflict that may occur with other systems environment variables.

# v1.0.0-beta3

- [api,core] Add support for remotePort and userAgent in context and heartbeat #118
- [api,core,controlpanel] Users with admin roles can now search for specific orders by userId,orderId,orderNumber & status through the controlpanel #319

# v1.0.0-beta2

- [assortment-media] it's is now possible to assign media files for assortments.
- [controlpanel] Assortment media upload, remove & reorder functionalities are available.
- [api] Added the following query and mutations that can be used to manage assortment medias

```
Query.translatedAssortmentMediaTexts
Mutation.addAssortmentMedia
Mutation.removeAssortmentMedia
Mutation.reorderAssortmentMedia
Mutation.updateAssortmentMediaText
```
- [schema] Added the following types to be used with assortment medias

```
AssortmentMediaTexts
AssortmentMedia
UpdateAssortmentMediaTextInput
ReorderAssortmentMediaInput

```
# v1.0.0-beta1

## Breaking changes

- [core] upsertLocalizedText for products and assortments does not automatically change the slug anymore, explicitly set it by providing a slug property
- [core] Remove cron worker `unchained:core-worker/workers/cron`, use the interval worker instead
- [core] `cronText` has been removed from `configureAutoscheduling` in favor of `schedule`, `schedule` has to be a later.js compliant schedule definition. If you want to reuse the custom cronText define schedule like `later.parse.text('every 5 mins');` Likewise `autoSchedulingCronText` has been removed from subscription settings and replaced with `autoSchedulingSchedule`
- [schema] SPECIAL ATTENTION REQUIRED: `Money` type has been completely removed and was replaced with `Price`, this simplifies reading out prices but involves changing potentially a lot of FRONTEND CODE!.
  This change will affect the following types and any other type that has fields of this types

  ```
  ProductPrice.price
  ProductDiscount.total
  DeliveryFee.price
  Order.total
  OrderDelivery.fee
  OrderDiscountable.total
  OrderDiscount.total
  OrderItem.unitPrice
  OrderItem.total
  OrderPayment.fee
  ```

## Major

- [core] NEW core module `events` allows to listen to various elementary events and trigger custom code based on those. See the documentation here https://docs.unchained.shop/config/events/. We also provide two default event backend integrations, one for the local Node.js event emitter and one for Redis. In some cases you will only want to react to an event on a worker instance or even completely fire and forget and let another software pick up the events, for these cases we strongly suggest to use the Redis plugin. An additional MongoDB based event log is available through queries and can be inspected through the controlpanel. We will drop support for the MongoDB logging in the future so please make sure that you don't tail the Unchained Logs collection, consider migrating to `events` instead.
- [core] `simulatePriceRange` and `catalogPriceRange` helpers added that will return price range of products variations assigned for a particular configurable(proxy) product based on the parameters provided to them.
- [core] Now experimental it's possible to ensure users to always have a cart assigned to them by setting the module config option `ensureUserHasCart` on the orders module to true.
- [core] The query `workQueue` now allows to further narrow the result set based on a creation date range
- [api] We have added a special mutation called `pageView` that you can use to trigger server-side pageView tracking events. That way you can connect Unchained with Trackers like Google Analytics or Matomo in a private way without cookies.
- [api] New default queries were added for all kind of "count" cases so you don't have to query a whole list just to get the amount of items, this can be quite helpful for pagination: `assortmentsCounts`, `countriesCount`, `currenciesCount`, `deliveryProvidersCount`, `filtersCount`, `languagesCount`, `logsCount`, `ordersCount`, `paymentProvidersCount`, `productReviewsCount`, `productsCount`, `quotationsCount`, `subscriptionsCount`, `usersCount`,`warehousingProvidersCount`,`eventsCount`
- [api] New mutation.signPaymentProviderForCheckout to sign generic order payment directly (OrderPayment.sign still works but is marked deprecated and will be removed in future major releases)
- [api] three new fields added `ConfigurableProduct.simulatedPriceRange` , `ConfigurableProduct.catalogPriceRange`, `SimulateProduct.leveledCatalogPrices` `PlanProduct.leveledCatalogPrices`
- [platform] Additionally related with the above feature it's possible to assign carts for all existing users in the system at boot time by passing `assignCartForUsers` boolean value to `startPlafom` or using the environment variable `UNCHAINED_ASSIGN_CART_FOR_USERS`
- [platform] You can now disable the invalidation of orders at boot time by passing `invalidateProviders` boolean value to `startPlafom` or using the environment variable `UNCHAINED_INVALIDATE_PROVIDERS`

## Minor

- [core] accountsjs's accountsPassword and accountsServer options can now be configured through the normal module configuration of unchained by providing `server` and `password` objects with options.
- [core] The logging of payment providers has been streamlined and is now more verbose by default to help track down payment issues
- [core] The password has been changed notify e-mail template is now available in English
- [docs] Improved documentation for orders, accounts, events, subscriptions and email-templating
- [examples] The minimal example now uses Meteor 2.2
- [examples] We created an experimental Matomo Tracker Plugin that is part of the minimal example
- [controlpanel] Fixed various issues, especially with loadMore behavior, user search and UX glitches
- [*] Various additional bugfixes and enhancements between the undocumented releases of 0.61.1 and 0.61.19 mostly targeting bulk-import and accountsjs stabilization.

# v0.61.1

This is a bugfix release based on learnings from upgrading client projects

## Breaking changes

- [api] Fix `logout` regression with not falling back to the current token when used without explicit token
- [core] `Users.createUser` now sends messages by default, you have to explicitly bail out by either providing an option `skipMessaging` to true or set the new `autoMessagingAfterUserCreation` module param of users to `false`. Take a look at your seed scripts.
- [platform] Certain fields like `emails` and `services` are now blocked from passing to `Users.createUser`. If you have used `emails` in `createUser` seeding before, use email. If you want to skip e-mail verification forcefully, use `initialPassword: true`. See the changes in the minimal example seed file to get a glimpse.

## Minor

- [examples] Fix minimal example not seeding
- [api] Fix children not receiving includeInactive
- [core] Fix core not receiving module configuration of users
- [core] Fix Assortments.sync always auto publishing all assortments
- [platform] Fix broken cart migration

# v0.61.0

This is a bugfix release based on learnings from upgrading client projects

## Breaking changes

- [api] Removes filterContext and evalContext
- [core] Enrollment E-Mails are sent automatically when `enrollUser` is used with an empty password

## Minor

- [api] Re-introduce `context` field to startPlatform, allowing access to the unchained context function so it's possible to adjust the Apollo Server context freely
- [core] Fix regression with forced sortKey parameters when modifying links, filters or products
- [core] Fix regression with enrollment of users triggering verification e-mail #307
- [core] Sends custom AccountsJs Hooks `LoginTokenCreated` and `VerifyEmailSuccess` to hook into E-Mail verification (re-enables features based on that prior Unchained < 0.61.0)

# v0.60.0

We are currently rebuilding parts of Unchained under the hood with a new code structure that helps developers to easily add new resolvers and access the core API's through typescript types.

## Breaking Changes

- [platform] Account Action E-Mail templates now receive different actions than before, for ex. `verifyEmail` is now `verify-email`
- [api] `Mutation.setBaseLanguage` removed, base language now set through env `LANG`
- [api] `Mutation.setBaseCountry` removed, base language now set through env `COUNTRY`
- [api] `isBase` removed for countries and languages
- [api] Remove OTP based access to an order
- [core] `Filters.removeFilter` now returns id instead of object
- [core] Removed Assortment helpers `addFilter`, `removeFilter`, `searchProducts`
- [core] Removed Assortment Filter helper `assortmentFilter.filter`
- [core] `findProviderById` & `findReviewById` removed
- [core] You cannot `import 'meteor/unchained:core-worker/plugins/heartbeat'` anymore without typescript package
- [api] NotFoundErrors have been removed from various queries which return an optional single entity, like Query.product(...): Product #299, affects `Query.country`, `Query.currency`, `Query.deliveryProvider`, `Query.filter`, `Query.language`, `Query.order`, `Query.paymentProvider`, `Query.product`, `Query.productCatalogPrices`, `Query.productReview`, `Query.quotation`, `Query.searchProducts (assortmentId)`, `Query.subscription`, `Query.user`, `Query.warehousingProvider`, `Query.work`

## Major

- [api] Add Assortment.childrenCount to get a number of child assortments
- [api] New Query.activeWorkTypes to query for all active work types without introspection
- [api] Support for Data Loader
- [api,bookmarks] The Bookmarks core module has been completely refactored, all business logic is now accessible through the Apollo GraphQL context
- [utils] Multiple functions have been moved to utils from core.
- [core] The "core" package now is an umbrella for all core modules and does not provide any other functions except for the function that loads all modules in order and ties together the typescript types
- [roles] Roles package got refactored only keeping a fraction of the previous APIs.
  We are currently rebuilding parts of Unchained under the hood with a new code structure that helps developers to easily add new resolvers and access the core API's through typescript types
- [api,core] Business logic and db calls are now wrapped in functions and moved from api to the core packages
- [pricing] New open-source pricing plugins:
  - - EUR catalog price auto conversion with ECB rates
  - - Crypto catalog price auto conversion with Coinbase rates
  - - Mercantile Rounding
- [payment] Our official Datatrans plugin now supports all different security modes for signing a transaction through env `DATATRANS_SECURITY` and `DATATRANS_SIGN2_KEY`. In the meantime Datatrans has released a new modern JSON based 2.0 API. Our Plugin still only supports the legacy API described here <https://docs.datatrans.ch/v1.0.1/docs/getting-started-home>

## Minor

- [docs] Added product pricing plugin documentation
- [controlpanel] Updated theming that better reflects our current CI/CD
- [controlpanel] New filters for the work queue to find jobs you're interested in
- [api] Existance checks are now beeing done with count instead of findOne to improve performance
- [api, pricing] Price simulating functions can now take a forced currency
- [tests] Index creation is now reused of example project instead of mocked in db setup

## Patches

- [accountsjs] Regression, default token expiration now after 30 days instead of 20 minutes
- [bulk] Regression, removal did not work

# v0.55.4

## Minor

- [api] Type Assertions (#273)
- Various other bugfixes: #232, #258, #277, #268, #261, #272

# v0.55.3

## Breaking Changes

- [users] enrollUser now supports hashed passwords and uses the existing password field for it

## Patches

- [controlpanel] Fix enrollUser and setPassword

# v0.55.1

## Minor

- [platform] If you used `user.setPassword` before, that function is now async and does not return the user object anymore
- [platform] If you used `Users.createUser` before, that function is now async
- [api] setPassword mutation now also supports plain passwords if needed.

## Patches

- [controlpanel] Fix bug in Currency edit form
- [controlpanel] Fix bug with Assortment list not showing the assortments

# v0.55.0

Attention: If you have used Meteor Accounts specific extensions to extend login functionalities for your unchained-based project, you will have to rewrite all code that depends on Meteor's accounts packages and extend the functionality through accounts-js config, strategies and hooks (<https://www.accountsjs.com/docs/introduction>).

Look for `Accounts.registerLoginHandler`, `Accounts.onLogin` or Meteor Accounts Password based features like `Accounts.setUsername` or `Accounts.setPassword` to find out if you are affected.

## Breaking Changes

- [api] Auth-related Errors in signup, signin, lost password etc. have other Error Codes now. See https://www.accountsjs.com/docs/api/server/globals#enumerations for more information.
- [users] `addEmail` and `updateEmail` no longer send out email verification; you need to trigger the verification using `sendVerificationEmail` mutation.
- [users] `enrollUser` doesn't send out the enrollment email by default anymore. You need to trigger it using `sendEnrollmentEmail` mutation.
- [api] The functions `getConnection` and `callMethod` have been removed
- [api] `Mutation.resendVerificationEmail` has been renamed to `Mutation.sendVerificationEmail`
- [api] More specific exceptions when using wrong Id's
- [platform] New unchained instances now generate an admin user with an E-Mail of `admin@unchained.local` to solve various issues with frontends and services that don't accept addresses like `user@toplevel`. Also it's now very important to seed your database AFTER startPlatform.

You have to remove meteor's native accounts packages from the project to use the new unchained version:

```
meteor remove accounts-base accounts-password accounts-oauth
```

## Minor

- [users] `sendEnrollmentEmail` mutation is now available to trigger enrollment emails.
- [api] Enhanced Query.users which now allows to query for users with a fulltext search that takes E-mail addresses into account
- [api] Better integration tests that cover more business logic than before

## Patches

- [great-purge-of-meteor] Remove accounts-base and accounts-password from platform package
- [great-purge-of-meteor] Implement new accountsjs package
- [great-purge-of-meteor] Convert all authentication related mutations within `api/resolvers/mutations/accounts/loginWithPassword.js` to use accounts-js.
- [great-purge-of-meteor] Convert any Users collection helpers to use accounts-js.
- [api] Fixed an issue which prevented Query.subscription from working at all
- [assortments] Fixed an issue that resulted in totally wrong breadcrumbs in some special edge case (assortmentPaths)

---

# v0.54.1

## Patches

- [platform] Fix importing bulk assortments should remove old links
- [pricing] Fix critical issue with discounts resolving to a total cart value of 0

# v0.54.0

## Minor

- [logger] Support for JSON Logging through UNCHAINED_LOG_FORMAT=json
- [api] Larger body limit for the new Bulk Import API

---

# v0.53.2

## Minor

- [core] Compound indexes for text entities

## Patches

- [api] Fix rare case where MESSAGE work type lead to an exception

---

# v0.53.2

Hotfix for broken product text editing through controlpanel

## Minor

- [cp] Update deps
- [docs] Add API Reference

## Patches

- [api] Fix updateProductText not updating text

---

# v0.53.1

Minor tweaks and fixes

## Breaking Changes

The new experimental Bulk Import API allows to import a big list of entities (filters, assortments & products) at the same time.

## Minor

- [cp] You can now search for users #242
- [payment] New Plugin: Bity (<https://bity.com>)
- [payment] New Plugin: Stripe Legacy Charges
- [api] You can now store arbitrary data when using markPaid
- [api] Add a new field Product.defaultOrderQuantity
- [api] Also support "token" in cookies instead of only meteor_login_token

## Patches

- [great-purge-of-meteor] Remove dburles:factory
- [pricing] Fix currencyCode in pricing when using multiple currencies for the same country

---

# v0.53.0

This new Release is published along our new Documentation Page:
<https://docs.unchained.shop>

Contributions by: @Mikearaya @harryadel @schmidsi @pozylon

## Breaking Changes

New Exceptions: A new exception handling #188 now consistently throws much more intelligent errors with machine-readable error codes than before. This is potentially breaking if you were evaluating the errors thrown in GraphQL Mutations and Queries before.

Datalayer changes:
The following functions now require an authorId to work properly:

- Assortments.createAssortment
- assortment.addProduct
- assortment.addLink
- assortment.addFilter
- Products.createProduct
- product.addMedia (was userId before!)
- product.addMediaLink
- DeliveryProviders.createProvider
- PaymentProviders.createProvider
- WarehousingProviders.createProvider
- Filters.createFilter
- filter.upsertLocalizedText
- variation.upsertLocalizedText
- assortment.upsertLocalizedText
- productMedia.upsertLocalizedText
- product.upsertLocalizedText
- productVariation.upsertLocalizedText

New factory methods to create new Entities (please don't use Entity.insert anymore if you're writing sync code!), they also require authorId now:

- Countries.createCountry
- Currencies.createCurrency
- Languages.createLanguage
- ProductVariations.createVariation
- ProductMedia.createMedia

Changes to Filter Plugins: The async method search on a FilterAdapter is now searchProducts (!). Additionally it's possible to override full-text search of Assortments through searchAssortments.

## Minor

- [platform] Migration messages are now logged through logger
- [api] Query.assortments now additionally takes a list of tags and slugs
- [api] Added Query.searchAssortments
- [api] Rename Query.search to Query.searchProducts (Query.search still works but is marked deprecated)
- [api] Exception Handling #188
- [api] Extend Query.users with queryString, allowing to do fulltext searches on users as admin #228
- [core] Refactoring on the underlying Datalayer #190
- [core] It's now possible to control the tax categories for switzerland (mwst, see product-swiss-tax and delivery-swiss-tax plugins)
- [examples] Controlpanel Enhancements #162, #227
- [docs] Add Documentation Beta #205
- [docs] Add documenting comments to the GraphQL schema
- [ci] Added CodeQL Security Scanning #218
- [ci] More tests

## Patches

- [api] Fix edge case with Query.search when slugs is set to null
- [api] Fix privileges when using Mutation.updateProductReview, Mutation.answerQuotation, Mutation.removeBookmark, Mutation.addPaymentCredentials which were supposed to work as non-admin users
- [api] Fix float problem edge case with super long numbers in Money type
- [core] Fix Sort Order when Faceting #211
- [core] Fix Controlpanel Next.js Warnings #201 #209
- [core] Fix a Problem where Work Items are not retried after a Restart #200
- [core] Fix updateCart updating data that should not #198
- [core] Fix slugs regeneration when title is updated #194
- [core] Great Purge of Meteor: Removed aldeed:index #216
- [core] Fix setting the FILE_STORAGE_PATH through env variable for files
- [core] Fix order discounting when multiple discounts are active at the same time
- [examples] Minimal: Upgrade to Meteor 1.11.1 #206
- [examples] Controlpanel: Upgrade to Apollo Client 3 #206

---

# v0.51.0

Contributions by: @harryadelb, @Mikearaya & @pozylon

## Breaking Changes

We will rename all unchained core specific env variables and prefix them with UNCHAINED\_ in the future, for now:

- [api] Siblings return only active products by default now
- [payment] The existing Stripe v1 plugin has been removed because it was unsafe to use and depended on an old API
- [messaging] The architecture of the messaging core plugin has been completely revamped, also the default notification e-mail templates are now loaded as part of the platform package reducing the boilerplate code needed when bootstrapping a fresh unchained project. For example the send-mail delivery provider cannot be used anymore due to refactoring of the messaging system. There is a new one ("send-message") that needs to be used for this case.
- [api] assignments behaves now exactly the same as products, returning only assignments with active products if not specified explicitly with includeInactive = true

## Minor

- [api] Product.siblings now support a parameter "includeInactive" to return inactive products (same like for Assortment.products & search)
- [filters] Search now supports a new parameter "ignoreChildAssortments". When activated it will only consider directly linked products for search, ignoring sub-assortment products.
- [messaging] New Messaging (#163)
- [filter] The filter plugins are now also called when the queryString is empty, allowing cases like user-specific hiding or showing of products system-wide
- [cp] It's now possible to search for products (#178 )
- [tests] Added a whole lot of integration tests (#177 , #176 , #175, #174)
- [api] Improve error reporting when id's (filters, products) don't exist when provided to a mutation
- [payment] Apple In-App-Purchase has landed, supporting stored credentials (#173)
- [payment] Stripe v2 has landed, supporting stored credentials (#179)
- [payment, delivery] Allow to further customize supported providers #161
- Improve performance by using lru-caches at bottleneck points throughout the system
- [worker] It's now possible to define an autoscheduling rule for jobs and the system automatically takes care of setting up the jobs

## Patches

- [examples] Fix a regression bug (simple-schema / seeds) when trying to start the minimal example the first time
- [ci] Skip caching in CI and dev
- [cp] Various small ui fixes
- [platform] Fixes carts on bootup when a delivery / payment provider is not valid anymore.
- [great-purge-of-meteor] Remove aldeed:index

---

# v0.48.0

## Breaking Changes

We will rename all unchained core specific env variables and prefix them with UNCHAINED\_ in the future, for now:

- The Environment variable DISABLE_WORKER has been renamed to UNCHAINED_DISABLE_WORKER
- The Environment variable WORKER_ID has been renamed to UNCHAINED_WORKER_ID
- The Environment variable WORKER_CRON_TEXT has been removed, provide `cronText` as option to startPlatform to configure, use your own env var if still needed.
- The Environment variable FIXTURES has been removed, we will remove the fixtures and faker helpers in the future.
- [platform] These 3 worker plugins are automatically loaded and started: EventListenerWorker, CronWorker, FailedRescheduler. Please remove the worker boot code from your project like this: <https://github.com/unchainedshop/unchained/commit/89278ce018bcc8ef5861e60f91cf5fde9d2caec9#diff-0f4e94ac3eacf892b0b4f09738a49635>
- [api] `getCart` now returns a promise
- [users] the `orders` helper now returns a promise
- [payment] Signature of sign changed slightly, takes transactionContext in first property
- [api] User.lastDeliveryAddress has been removed (was never implemented right)
- [payment] Signature of charge changed slightly, takes the order as order in first property

## Minor

- [subscriptions] Introduce Subscriptions Core Module: Please see PR #158
- [payment,user,subscriptions] Stored Credentials: The Payment and User modules have been enhanced to support storing payment credentials like creditcards, tokens or aliases used to do fast checkouts. PR #158
- [api] All product types now support siblings
- [payment] Datatrans plugin supports aliasing for subscriptions
- [worker] The worker now supports recurring jobs and exposes `configureAutoscheduling` that allows to run a specific plugin continously, first used by subscriptions generating orders at a specific rate
- [platform] startPlatform now supports module specific configuration
- [worker] Heartbeat worker supports waiting for a timeout before completion (helpful for integration tests)
- [examples] The Dockerfile in minimal now supports proper layer caching and speeds up builds in CI if supported by the CI system and the dependencies did not change.
- [assortments] The zipTree function of assortments can now be configured with `modules.assortments.zipTree`
- [delivery] It's now possible to customize the sort order of supported delivery providers `modules.delivery.sortProviders`
- [payment] It's now possible to customize the sort order of supported payment providers `modules.payment.sortProviders`
- [filters] Filters now fallback to no invalidation on startup if not configured
- [logs] Added an index on the created field for logs and also make the log collection expire with a MongoDB native feature (<https://docs.mongodb.com/manual/tutorial/expire-data/>). This should improve db log performance and disk usage

## Patches

- [api] Fixes removeDiscount regression crashing apollo
- [worker] Now experimental interval worker which does not depend on SyncedCron
- [examples] Various Fixes in Controlpanel
- [examples] Various console output and lint issues
- [tests] Fixed various tests<|MERGE_RESOLUTION|>--- conflicted
+++ resolved
@@ -1,4 +1,9 @@
 # vNEXT
+
+- [controlpanel] Ambiguity of where to set environment variable is fixed. now you can set environment related with the control panel at the root directory of `controlpanel` and environemt variables related with the engine under root directory of `minimal`.
+- [api] `query.productReviews` is extended to support searching/filtering with title or review and sorting all valid fields of product review.
+- [controlpanel] Now it's possible to add external links to an extended version of unchained control panel or any other site you want to access through the `controlpanel` by providing JSON using the env `EXTERNAL_LINKS` variable inside `example/minimal`. The JSON to be provided has to be an array of external link definitions in the form of objects with href and title properties (`[{ href: string, title: string}]`).
+If an external link file object is found its content will appear in the top menu of the `controlpanel`
 
 # v1.0.0-beta8
 
@@ -14,14 +19,7 @@
 
 - [api] New mutation `logoutAllSession` added that can be used to remove all tokens of current user
 - [platform] Assortment bulk import updated to handle assortment media.
-- [core] Ambiguity of where to set environment variable is fixed. now you can set environment related with the control panel at the root directory of `controlpanel` and environemt variables related with the engine under root directory of `minimal`.
-<<<<<<< HEAD
-- [api] `query.productReviews` is extended to support searching/filtering with title or review and sorting all valid fields of product review.
-=======
-- [controlpanel] Now it's possible to add external links to an extended version of unchained control panel or any other site you want to access through the `controlpanel` by providing JSON using the env `EXTERNAL_LINKS` variable inside `example/minimal`. The JSON to be provided has to be an array of external link definitions in the form of objects with href and title properties (`[{ href: string, title: string}]`).
-If an external link file object is found its content will appear in the top menu of the `controlpanel`
-
->>>>>>> 8ad4fe3a
+
 ## Breaking changes
 - [core] Environment variables `LANG`, `COUNTRY` & `CURRENCY` have to be prefixed with `UNCHAINED_` to prevent a conflict that may occur with other systems environment variables.
 
