<<<<<<< HEAD
# vNEXT

TBD

## Patches
- [great-purge-of-meteor] Remove accounts-base and accounts-password from platform package
- [great-purge-of-meteor] Implement new core-accountsjs package
- [great-purge-of-meteor] Convert all authentication related mutations within `api/resolvers/mutations/accounts/loginWithPassword.js` to use accounts-js.
- [great-purge-of-meteor] Convert any Users collection helpers to use accounts-js. 

=======
# v0.53.3

## Minor
- [core] Compound indexes for text entities

## Patches
- [api] Fix rare case where MESSAGE work type lead to an exception

---
>>>>>>> 832db9c0

# v0.53.2

Hotfix for broken product text editing through controlpanel

## Minor
- [cp] Update deps
- [docs] Add API Reference

## Patches
- [api] Fix updateProductText not updating text

---

# v0.53.1

Minor tweaks and fixes

## Breaking Changes

The new experimental Bulk Import API allows to import a big list of entities (filters, assortments & products) at the same time.

## Minor
- [cp] You can now search for users #242
- [payment] New Plugin: Bity (https://bity.com)
- [payment] New Plugin: Stripe Legacy Charges
- [api] You can now store arbitrary data when using markPaid
- [api] Add a new field Product.defaultOrderQuantity
- [api] Also support "token" in cookies instead of only meteor_login_token

## Patches
- [great-purge-of-meteor] Remove dburles:factory
- [pricing] Fix currencyCode in pricing when using multiple currencies for the same country


---

# v0.53.0

This new Release is published along our new Documentation Page:
https://docs.unchained.shop

Contributions by: @Mikearaya @harryadel @schmidsi @pozylon

## Breaking Changes

New Exceptions: A new exception handling #188 now consistently throws much more intelligent errors with machine-readable error codes than before. This is potentially breaking if you were evaluating the errors thrown in GraphQL Mutations and Queries before.

Datalayer changes:
The following functions now require an authorId to work properly:

- Assortments.createAssortment
- assortment.addProduct
- assortment.addLink
- assortment.addFilter
- Products.createProduct
- product.addMedia (was userId before!)
- product.addMediaLink
- DeliveryProviders.createProvider
- PaymentProviders.createProvider
- WarehousingProviders.createProvider
- Filters.createFilter
- filter.upsertLocalizedText
- variation.upsertLocalizedText
- assortment.upsertLocalizedText
- productMedia.upsertLocalizedText
- product.upsertLocalizedText
- productVariation.upsertLocalizedText

New factory methods to create new Entities (please don't use Entity.insert anymore if you're writing sync code!), they also require authorId now:

- Countries.createCountry
- Currencies.createCurrency
- Languages.createLanguage
- ProductVariations.createVariation
- ProductMedia.createMedia

Changes to Filter Plugins: The async method search on a FilterAdapter is now searchProducts (!). Additionally it's possible to override full-text search of Assortments through searchAssortments.

## Minor

- [platform] Migration messages are now logged through core-logger
- [api] Query.assortments now additionally takes a list of tags and slugs
- [api] Added Query.searchAssortments
- [api] Rename Query.search to Query.searchProducts (Query.search still works but is marked deprecated)
- [api] Exception Handling #188
- [api] Extend Query.users with queryString, allowing to do fulltext searches on users as admin #228
- [core] Refactoring on the underlying Datalayer #190
- [core] It's now possible to control the tax categories for switzerland (mwst, see product-swiss-tax and delivery-swiss-tax plugins)
- [examples] Controlpanel Enhancements #162, #227
- [docs] Add Documentation Beta #205
- [docs] Add documenting comments to the GraphQL schema
- [ci] Added CodeQL Security Scanning #218
- [ci] More tests

## Patches

- [api] Fix edge case with Query.search when slugs is set to null
- [api] Fix privileges when using Mutation.updateProductReview, Mutation.answerQuotation, Mutation.removeBookmark, Mutation.addPaymentCredentials which were supposed to work as non-admin users
- [api] Fix float problem edge case with super long numbers in Money type
- [core] Fix Sort Order when Faceting #211
- [core] Fix Controlpanel Next.js Warnings #201 #209
- [core] Fix a Problem where Work Items are not retried after a Restart #200
- [core] Fix updateCart updating data that should not #198
- [core] Fix slugs regeneration when title is updated #194
- [core] Great Purge of Meteor: Removed aldeed:index #216
- [core] Fix setting the FILE_STORAGE_PATH through env variable for files
- [core] Fix order discounting when multiple discounts are active at the same time
- [examples] Minimal: Upgrade to Meteor 1.11.1 #206
- [examples] Controlpanel: Upgrade to Apollo Client 3 #206

---

# v0.51.0

Contributions by: @harryadelb, @Mikearaya & @pozylon

## Breaking Changes

We will rename all unchained core specific env variables and prefix them with UNCHAINED\_ in the future, for now:

- [api] Siblings return only active products by default now
- [payment] The existing Stripe v1 plugin has been removed because it was unsafe to use and depended on an old API
- [messaging] The architecture of the messaging core plugin has been completely revamped, also the default notification e-mail templates are now loaded as part of the platform package reducing the boilerplate code needed when bootstrapping a fresh unchained project. For example the send-mail delivery provider cannot be used anymore due to refactoring of the messaging system. There is a new one ("send-message") that needs to be used for this case.
- [api] assignments behaves now exactly the same as products, returning only assignments with active products if not specified explicitly with includeInactive = true

## Minor

- [api] Product.siblings now support a parameter "includeInactive" to return inactive products (same like for Assortment.products & search)
- [filters] Search now supports a new parameter "ignoreChildAssortments". When activated it will only consider directly linked products for search, ignoring sub-assortment products.
- [messaging] New Messaging (#163)
- [filter] The filter plugins are now also called when the queryString is empty, allowing cases like user-specific hiding or showing of products system-wide
- [cp] It's now possible to search for products (#178 )
- [tests] Added a whole lot of integration tests (#177 , #176 , #175, #174)
- [api] Improve error reporting when id's (filters, products) don't exist when provided to a mutation
- [payment] Apple In-App-Purchase has landed, supporting stored credentials (#173)
- [payment] Stripe v2 has landed, supporting stored credentials (#179)
- [payment, delivery] Allow to further customize supported providers #161
- Improve performance by using lru-caches at bottleneck points throughout the system
- [worker] It's now possible to define an autoscheduling rule for jobs and the system automatically takes care of setting up the jobs

## Patches

- [examples] Fix a regression bug (simple-schema / seeds) when trying to start the minimal example the first time
- [ci] Skip caching in CI and dev
- [cp] Various small ui fixes
- [platform] Fixes carts on bootup when a delivery / payment provider is not valid anymore.
- [great-purge-of-meteor] Remove aldeed:index

---

# v0.48.0

## Breaking Changes
We will rename all unchained core specific env variables and prefix them with UNCHAINED\_ in the future, for now:

- The Environment variable DISABLE_WORKER has been renamed to UNCHAINED_DISABLE_WORKER
- The Environment variable WORKER_ID has been renamed to UNCHAINED_WORKER_ID
- The Environment variable WORKER_CRON_TEXT has been removed, provide `cronText` as option to startPlatform to configure, use your own env var if still needed.
- The Environment variable FIXTURES has been removed, we will remove the fixtures and faker helpers in the future.
- [core-platform] These 3 worker plugins are automatically loaded and started: EventListenerWorker, CronWorker, FailedRescheduler. Please remove the worker boot code from your project like this: https://github.com/unchainedshop/unchained/commit/89278ce018bcc8ef5861e60f91cf5fde9d2caec9#diff-0f4e94ac3eacf892b0b4f09738a49635
- [api] `getCart` now returns a promise
- [users] the `orders` helper now returns a promise
- [payment] Signature of sign changed slightly, takes transactionContext in first property
- [api] User.lastDeliveryAddress has been removed (was never implemented right)
- [payment] Signature of charge changed slightly, takes the order as order in first property

## Minor

- [subscriptions] Introduce Subscriptions Core Module: Please see PR #158
- [payment,user,subscriptions] Stored Credentials: The Payment and User modules have been enhanced to support storing payment credentials like creditcards, tokens or aliases used to do fast checkouts. PR #158
- [api] All product types now support siblings
- [payment] Datatrans plugin supports aliasing for subscriptions
- [worker] The worker now supports recurring jobs and exposes `configureAutoscheduling` that allows to run a specific plugin continously, first used by subscriptions generating orders at a specific rate
- [platform] startPlatform now supports module specific configuration
- [worker] Heartbeat worker supports waiting for a timeout before completion (helpful for integration tests)
- [examples] The Dockerfile in minimal now supports proper layer caching and speeds up builds in CI if supported by the CI system and the dependencies did not change.
- [assortments] The zipTree function of assortments can now be configured with `modules.assortments.zipTree`
- [delivery] It's now possible to customize the sort order of supported delivery providers `modules.delivery.sortProviders`
- [payment] It's now possible to customize the sort order of supported payment providers `modules.payment.sortProviders`
- [filters] Filters now fallback to no invalidation on startup if not configured
- [logs] Added an index on the created field for logs and also make the log collection expire with a mongodb native feature (https://docs.mongodb.com/manual/tutorial/expire-data/). This should improve db log performance and disk usage

## Patches

- [api] Fixes removeDiscount regression crashing apollo
- [worker] Now experimental interval worker which does not depend on SyncedCron
- [examples] Various Fixes in Controlpanel
- [examples] Various console output and lint issues
- [tests] Fixed various tests<|MERGE_RESOLUTION|>--- conflicted
+++ resolved
@@ -1,4 +1,3 @@
-<<<<<<< HEAD
 # vNEXT
 
 TBD
@@ -9,7 +8,6 @@
 - [great-purge-of-meteor] Convert all authentication related mutations within `api/resolvers/mutations/accounts/loginWithPassword.js` to use accounts-js.
 - [great-purge-of-meteor] Convert any Users collection helpers to use accounts-js. 
 
-=======
 # v0.53.3
 
 ## Minor
@@ -19,7 +17,6 @@
 - [api] Fix rare case where MESSAGE work type lead to an exception
 
 ---
->>>>>>> 832db9c0
 
 # v0.53.2
 
