{
  "name": "example-kitchensink",
  "description": "Kitchensink for Unchained Engine",
  "private": true,
<<<<<<< HEAD
  "version": "2.0.0-beta4",
=======
  "version": "1.2.41",
>>>>>>> 9910e660
  "license": "EUPL-1.2",
  "type": "module",
  "homepage": "https://unchained.shop",
  "repository": {
    "type": "git",
    "url": "git+https://github.com/unchainedshop/unchained.git"
  },
  "contributors": [
    "Vedran Rudelj <vedran@unchained.shop> (https://unchained.shop)",
    "Pascal Kaufmann <pascal@unchained.shop> (https://unchained.shop)",
    "Marco Wettstein <maw@panter.ch>",
    "Simon Emanuel Schmid <simon@unchained.shop> (https://unchained.shop)",
    "Mikael Araya Mengistu <mikaeln@unchained.shop> (https://unchained.shop)"
  ],
  "bugs": {
    "url": "https://github.com/unchainedshop/unchained/issues"
  },
  "engineStrict": true,
  "engines": {
    "node": ">=16.0.0",
    "npm": ">=7.0.0"
  },
  "scripts": {
    "lint": "prettier -w .",
    "clean": "rm -rf lib",
    "build": "npm run clean && tsc",
    "start": "node --es-module-specifier-resolution node lib/boot.js",
    "dev:run": "node --es-module-specifier-resolution node --loader ts-node/esm boot.ts",
    "dev": "nodemon --delay 2500ms --watch '../../packages' --watch '.' -i lib -e js,mjs,json,ts --exec \"npm run dev:run\""
  },
  "dependencies": {
    "@paypal/checkout-server-sdk": "^1.0.3",
<<<<<<< HEAD
    "@unchainedshop/api": "^2.0.0-beta4",
    "@unchainedshop/client-oauth2": "^4.3.3",
    "@unchainedshop/core-delivery": "^2.0.0-beta4",
    "@unchainedshop/core-payment": "^2.0.0-beta4",
    "@unchainedshop/platform": "^2.0.0-beta4",
    "@unchainedshop/plugins": "^2.0.0-beta4",
    "@unchainedshop/types": "^2.0.0-beta4",
=======
    "@unchainedshop/api": "^1.2.41",
    "@unchainedshop/client-oauth2": "^4.3.3",
    "@unchainedshop/core-delivery": "^1.2.41",
    "@unchainedshop/core-payment": "^1.2.41",
    "@unchainedshop/platform": "^1.2.41",
    "@unchainedshop/plugins": "^1.2.41",
    "@unchainedshop/types": "^1.2.41",
>>>>>>> 9910e660
    "apollo-server-express": "^2.26.0",
    "bip32": "^3.1.0",
    "bitcoinjs-lib": "^6.0.2",
    "body-parser": "^1.20.0",
    "cookie": "^0.5.0",
    "cookie-parser": "^1.4.6",
    "data-uri-to-buffer": "^4.0.0",
    "dotenv-extended": "^2.9.0",
    "ethers": "^5.7.2",
    "event-iterator": "^2.0.0",
    "express": "^4.18.2",
    "formdata-polyfill": "^4.0.10",
    "graphql": "^15.8.0",
    "JSONStream": "^1.3.5",
    "mongodb": "^4.11.0",
    "node-fetch": "^3.2.10",
    "nodemailer": "^6.8.0",
    "open": "^8.4.0",
    "postfinancecheckout": "^3.1.2",
    "serve-static": "^1.15.0",
    "stripe": "^8.222.0",
    "tiny-secp256k1": "^2.2.1",
    "twilio": "^3.83.0",
    "uuid": "^9.0.0"
  },
  "devDependencies": {
<<<<<<< HEAD
    "@types/node": "^16.11.68",
=======
    "@types/node": "^16.18.0",
>>>>>>> 9910e660
    "mongodb-memory-server": "^8.9.3",
    "nodemon": "^2.0.20",
    "prettier": "^2.7.1",
    "ts-node": "^10.9.1",
    "typescript": "^4.8.4"
  }
}<|MERGE_RESOLUTION|>--- conflicted
+++ resolved
@@ -2,11 +2,7 @@
   "name": "example-kitchensink",
   "description": "Kitchensink for Unchained Engine",
   "private": true,
-<<<<<<< HEAD
   "version": "2.0.0-beta4",
-=======
-  "version": "1.2.41",
->>>>>>> 9910e660
   "license": "EUPL-1.2",
   "type": "module",
   "homepage": "https://unchained.shop",
@@ -39,7 +35,6 @@
   },
   "dependencies": {
     "@paypal/checkout-server-sdk": "^1.0.3",
-<<<<<<< HEAD
     "@unchainedshop/api": "^2.0.0-beta4",
     "@unchainedshop/client-oauth2": "^4.3.3",
     "@unchainedshop/core-delivery": "^2.0.0-beta4",
@@ -47,15 +42,6 @@
     "@unchainedshop/platform": "^2.0.0-beta4",
     "@unchainedshop/plugins": "^2.0.0-beta4",
     "@unchainedshop/types": "^2.0.0-beta4",
-=======
-    "@unchainedshop/api": "^1.2.41",
-    "@unchainedshop/client-oauth2": "^4.3.3",
-    "@unchainedshop/core-delivery": "^1.2.41",
-    "@unchainedshop/core-payment": "^1.2.41",
-    "@unchainedshop/platform": "^1.2.41",
-    "@unchainedshop/plugins": "^1.2.41",
-    "@unchainedshop/types": "^1.2.41",
->>>>>>> 9910e660
     "apollo-server-express": "^2.26.0",
     "bip32": "^3.1.0",
     "bitcoinjs-lib": "^6.0.2",
@@ -82,11 +68,7 @@
     "uuid": "^9.0.0"
   },
   "devDependencies": {
-<<<<<<< HEAD
-    "@types/node": "^16.11.68",
-=======
     "@types/node": "^16.18.0",
->>>>>>> 9910e660
     "mongodb-memory-server": "^8.9.3",
     "nodemon": "^2.0.20",
     "prettier": "^2.7.1",
