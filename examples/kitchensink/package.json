--- conflicted
+++ resolved
@@ -36,22 +36,12 @@
   "dependencies": {
     "@graphql-yoga/plugin-response-cache": "^3.8.1",
     "@paypal/checkout-server-sdk": "^1.0.3",
-<<<<<<< HEAD
     "@unchainedshop/api": "^3.0.0-alpha1",
     "@unchainedshop/core-delivery": "^3.0.0-alpha1",
     "@unchainedshop/core-payment": "^3.0.0-alpha1",
     "@unchainedshop/platform": "^3.0.0-alpha1",
     "@unchainedshop/plugins": "^3.0.0-alpha1",
     "@unchainedshop/types": "^3.0.0-alpha1",
-    "apollo-graphiql-playground": "^0.1.5",
-=======
-    "@unchainedshop/api": "^2.12.2",
-    "@unchainedshop/core-delivery": "^2.12.2",
-    "@unchainedshop/core-payment": "^2.12.2",
-    "@unchainedshop/platform": "^2.12.2",
-    "@unchainedshop/plugins": "^2.12.2",
-    "@unchainedshop/types": "^2.12.2",
->>>>>>> 3469d186
     "bip32": "^4.0.0",
     "bitcoinjs-lib": "^6.1.6",
     "cookie": "^0.6.0",
