--- conflicted
+++ resolved
@@ -2,11 +2,7 @@
   "name": "example-kitchensink",
   "description": "Kitchensink for Unchained Engine",
   "private": true,
-<<<<<<< HEAD
-  "version": "3.0.0",
-=======
   "version": "2.8.16",
->>>>>>> eeb607f1
   "license": "EUPL-1.2",
   "type": "module",
   "homepage": "https://unchained.shop",
@@ -18,8 +14,8 @@
     "Vedran Rudelj <vedran@unchained.shop> (https://unchained.shop)",
     "Pascal Kaufmann <pascal@unchained.shop> (https://unchained.shop)",
     "Marco Wettstein <maw@panter.ch>",
-    "Simon Emanuel Schmid",
-    "Mikael Araya Mengistu <mikael@unchained.shop> (https://unchained.shop)"
+    "Simon Emanuel Schmid <simon@unchained.shop> (https://unchained.shop)",
+    "Mikael Araya Mengistu <mikaeln@unchained.shop> (https://unchained.shop)"
   ],
   "bugs": {
     "url": "https://github.com/unchainedshop/unchained/issues"
@@ -40,15 +36,6 @@
   "dependencies": {
     "@apollo/server-plugin-response-cache": "^4.1.3",
     "@paypal/checkout-server-sdk": "^1.0.3",
-<<<<<<< HEAD
-    "@unchainedshop/api": "^3.0.0",
-    "@unchainedshop/core-delivery": "^3.0.0",
-    "@unchainedshop/core-payment": "^3.0.0",
-    "@unchainedshop/platform": "^3.0.0",
-    "@unchainedshop/plugins": "^3.0.0",
-    "@unchainedshop/types": "^3.0.0",
-    "apollo-graphiql-playground": "^0.1.4",
-=======
     "@unchainedshop/api": "^2.8.16",
     "@unchainedshop/core-delivery": "^2.8.16",
     "@unchainedshop/core-payment": "^2.8.16",
@@ -56,24 +43,16 @@
     "@unchainedshop/plugins": "^2.8.16",
     "@unchainedshop/types": "^2.8.16",
     "apollo-graphiql-playground": "^0.1.5",
->>>>>>> eeb607f1
     "bip32": "^4.0.0",
     "bitcoinjs-lib": "^6.1.5",
+    "cookie": "^0.6.0",
+    "cookie-parser": "^1.4.6",
     "dotenv-extended": "^2.9.0",
     "ethers": "^6.12.1",
     "event-iterator": "^2.0.0",
     "express": "^4.19.2",
     "graphql": "16.8",
     "JSONStream": "^1.3.5",
-<<<<<<< HEAD
-    "nodemailer": "^6.9.8",
-    "open": "^10.0.3",
-    "postfinancecheckout": "^4.4.0",
-    "serve-static": "^1.15.0",
-    "stripe": "^14.13.0",
-    "tiny-secp256k1": "^2.2.3",
-    "twilio": "^4.20.1",
-=======
     "nodemailer": "^6.9.13",
     "open": "^10.1.0",
     "postfinancecheckout": "^4.5.0",
@@ -82,16 +61,11 @@
     "tiny-secp256k1": "^2.2.3",
     "twilio": "^5.0.4",
     "uuid": "^9.0.1",
->>>>>>> eeb607f1
     "web-push": "^3.6.7",
     "xml-js": "^1.6.11"
   },
   "devDependencies": {
-<<<<<<< HEAD
-    "@types/node": "^20.11.5",
-=======
     "@types/node": "^20.12.11",
->>>>>>> eeb607f1
     "mongodb-memory-server": "^9.1.6",
     "nodemon": "^3.1.0",
     "prettier": "^3.2.5",
