--- conflicted
+++ resolved
@@ -24,13 +24,8 @@
 
   const engine = await startPlatform({
     introspection: true,
-<<<<<<< HEAD
-    modules: defaultModules,
-=======
     modules: { ...defaultModules, ...ticketingModules },
     services: { ...ticketingServices },
-    context: withAccessToken(),
->>>>>>> 1bcf8cb9
     plugins: [
       responseCachePlugin({
         async sessionId(ctx) {
