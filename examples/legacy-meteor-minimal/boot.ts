import { Meteor } from 'meteor/meteor';
import { startPlatform, withAccessToken } from '@unchainedshop/platform';
import { WebApp } from 'meteor/webapp';

import '@unchainedshop/plugins/lib/delivery/post';
import '@unchainedshop/plugins/lib/delivery/pick-mup';
import '@unchainedshop/plugins/lib/delivery/send-message';
import '@unchainedshop/plugins/lib/delivery/stores';
import '@unchainedshop/plugins/lib/warehousing/store';

import '@unchainedshop/plugins/lib/payment/invoice';
import '@unchainedshop/plugins/lib/payment/invoice-prepaid';
import '@unchainedshop/plugins/lib/payment/paypal-checkout';
import '@unchainedshop/plugins/lib/payment/worldline-saferpay';
import setupDatatrans from '@unchainedshop/plugins/lib/payment/datatrans-v2';
import setupCryptopay from '@unchainedshop/plugins/lib/payment/cryptopay';
import setupAppleIAP, {
  configureAppleTransactionsModule,
} from '@unchainedshop/plugins/lib/payment/apple-iap';
import setupStripe from '@unchainedshop/plugins/lib/payment/stripe';
import setupPostfinance from '@unchainedshop/plugins/lib/payment/postfinance-checkout';

import '@unchainedshop/plugins/lib/pricing/discount-half-price-manual';
import '@unchainedshop/plugins/lib/pricing/discount-100-off';
import '@unchainedshop/plugins/lib/pricing/free-payment';
import '@unchainedshop/plugins/lib/pricing/free-delivery';
import '@unchainedshop/plugins/lib/pricing/order-items';
import '@unchainedshop/plugins/lib/pricing/order-discount';
import '@unchainedshop/plugins/lib/pricing/order-delivery';
import '@unchainedshop/plugins/lib/pricing/order-payment';
import '@unchainedshop/plugins/lib/pricing/product-catalog-price';
import '@unchainedshop/plugins/lib/pricing/product-price-coinbase-exchange';
import '@unchainedshop/plugins/lib/pricing/product-price-rateconversion';
import '@unchainedshop/plugins/lib/pricing/product-discount';
import '@unchainedshop/plugins/lib/pricing/product-swiss-tax';
import '@unchainedshop/plugins/lib/pricing/delivery-swiss-tax';

import '@unchainedshop/plugins/lib/filters/strict-equal';
import '@unchainedshop/plugins/lib/filters/local-search';

import '@unchainedshop/plugins/lib/quotations/manual';

import '@unchainedshop/plugins/lib/enrollments/licensed';

import '@unchainedshop/plugins/lib/worker/BulkImportWorker';
import '@unchainedshop/plugins/lib/worker/ZombieKillerWorker';
import { configureGenerateOrderAutoscheduling } from '@unchainedshop/plugins/lib/worker/GenerateOrderWorker';
import '@unchainedshop/plugins/lib/worker/MessageWorker';
import '@unchainedshop/plugins/lib/worker/external';
import { configureExportToken } from '@unchainedshop/plugins/lib/worker/export-token';
import '@unchainedshop/plugins/lib/worker/http-request';
import '@unchainedshop/plugins/lib/worker/heartbeat';
import '@unchainedshop/plugins/lib/worker/email';
import '@unchainedshop/plugins/lib/worker/sms';

import '@unchainedshop/plugins/lib/files/gridfs/gridfs-adapter';
import setupGridFSWebhook from '@unchainedshop/plugins/lib/files/gridfs/gridfs-webhook';
import { configureGridFSFileUploadModule } from '@unchainedshop/plugins/lib/files/gridfs';

// import '@unchainedshop/plugins/lib/files/minio/minio-adapter';
// import setupMinio from '@unchainedshop/plugins/lib/files/minio/minio-webhook';

import '@unchainedshop/plugins/lib/events/node-event-emitter';

import seed from './seed';

Meteor.startup(async () => {
<<<<<<< HEAD
  const unchainedApi = await startPlatform({
=======
  const unchainedAPI = await startPlatform({
    expressApp: WebApp.connectHandlers,
>>>>>>> 7e31bea1
    introspection: true,
    playground: true,
    tracing: true,
    modules: {
      appleTransactions: {
        configure: configureAppleTransactionsModule,
      },
      gridfsFileUploads: {
        configure: configureGridFSFileUploadModule,
      },
    },
    options: {
      accounts: {
        password: {
          twoFactor: {
            appName: 'Example',
          },
        },
      },
      payment: {
        filterSupportedProviders: async ({ providers }) => {
          return providers.sort((left, right) => {
            if (left.adapterKey < right.adapterKey) {
              return -1;
            }
            if (left.adapterKey > right.adapterKey) {
              return 1;
            }
            return 0;
          });
        },
      },
    },
    context: withAccessToken(),
  });

  seed(unchainedAPI);

<<<<<<< HEAD
=======
  // The following lines will activate SSO from Unchained Cloud to your instance,
  // if you want to further secure your app and close this rabbit hole,
  // remove the following lines
  const singleSignOn = loginWithSingleSignOn(unchainedAPI);
  WebApp.connectHandlers.use('/', singleSignOn);
  WebApp.connectHandlers.use('/.well-known/unchained/cloud-sso', singleSignOn);
  // until here

>>>>>>> 7e31bea1
  setupGridFSWebhook(WebApp.connectHandlers);
  setupCryptopay(WebApp.connectHandlers);
  setupStripe(WebApp.connectHandlers);
  setupPostfinance(WebApp.connectHandlers);
  setupDatatrans(WebApp.connectHandlers);
  setupAppleIAP(WebApp.connectHandlers);

  configureGenerateOrderAutoscheduling();
  configureExportToken(unchainedApi);
});<|MERGE_RESOLUTION|>--- conflicted
+++ resolved
@@ -65,12 +65,7 @@
 import seed from './seed';
 
 Meteor.startup(async () => {
-<<<<<<< HEAD
-  const unchainedApi = await startPlatform({
-=======
   const unchainedAPI = await startPlatform({
-    expressApp: WebApp.connectHandlers,
->>>>>>> 7e31bea1
     introspection: true,
     playground: true,
     tracing: true,
@@ -109,8 +104,6 @@
 
   seed(unchainedAPI);
 
-<<<<<<< HEAD
-=======
   // The following lines will activate SSO from Unchained Cloud to your instance,
   // if you want to further secure your app and close this rabbit hole,
   // remove the following lines
@@ -119,7 +112,6 @@
   WebApp.connectHandlers.use('/.well-known/unchained/cloud-sso', singleSignOn);
   // until here
 
->>>>>>> 7e31bea1
   setupGridFSWebhook(WebApp.connectHandlers);
   setupCryptopay(WebApp.connectHandlers);
   setupStripe(WebApp.connectHandlers);
@@ -128,5 +120,5 @@
   setupAppleIAP(WebApp.connectHandlers);
 
   configureGenerateOrderAutoscheduling();
-  configureExportToken(unchainedApi);
+  configureExportToken(unchainedAPI);
 });