{
  "name": "@unchainedshop/example-minimal",
  "description": "Minimal Bootstrap Project for Unchained Engine",
  "version": "1.2.40",
  "license": "EUPL-1.2",
  "homepage": "https://unchained.shop",
  "repository": {
    "type": "git",
    "url": "git+https://github.com/unchainedshop/unchained.git"
  },
  "contributors": [
    "Vedran Rudelj <vedran@unchained.shop> (https://unchained.shop)",
    "Pascal Kaufmann <pascal@unchained.shop> (https://unchained.shop)",
    "Marco Wettstein <maw@panter.ch>",
    "Simon Emanuel Schmid <simon@unchained.shop> (https://unchained.shop)",
    "Mikael Araya Mengistu <mikaeln@unchained.shop> (https://unchained.shop)"
  ],
  "bugs": {
    "url": "https://github.com/unchainedshop/unchained/issues"
  },
  "meteor": {
    "mainModule": {
      "client": false,
      "server": "boot.ts"
    }
  },
  "scripts": {
    "lint": "eslint . --cache  --fix --ext=jsx --ext=js",
    "dev": "cross-env SERVER_NODE_OPTIONS='-r ./node_env.js' meteor --exclude-archs web.browser.legacy,web.cordova,web.browser --no-release-check --no-lint -p 4010",
    "build": "meteor build --server-only --directory .build",
    "debug": "cross-env SERVER_NODE_OPTIONS='-r ./node_env.js' meteor --exclude-archs web.browser.legacy,web.cordova,web.browser debug -p 4010"
  },
  "dependencies": {
    "@babel/runtime": "^7.19.4",
    "@paypal/checkout-server-sdk": "^1.0.3",
    "@unchainedshop/api": "^1.2.32",
    "@unchainedshop/client-oauth2": "^4.3.3",
    "@unchainedshop/core-delivery": "^1.2.31",
    "@unchainedshop/core-payment": "^1.2.31",
    "@unchainedshop/mongodb": "^1.2.31",
    "@unchainedshop/platform": "^1.2.31",
    "@unchainedshop/plugins": "^1.2.36",
    "@unchainedshop/types": "^1.2.32",
    "apollo-server-express": "^2.26.0",
    "bcrypt": "^5.1.0",
    "bip32": "^3.1.0",
    "bitcoinjs-lib": "^6.0.2",
    "body-parser": "^1.20.1",
    "cookie": "^0.4.2",
    "dotenv-extended": "^2.9.0",
    "ethers": "^5.7.1",
    "graphql": "^15.8.0",
    "locale": "^0.1.0",
    "meteor-node-stubs": "^1.2.5",
    "mongodb": "^4.10.0",
    "node-fetch": "^2.6.7",
    "nodemailer": "^6.8.0",
    "postfinancecheckout": "^3.1.2",
    "simpl-schema": "^3.0.1",
    "stripe": "^8.222.0",
    "tiny-secp256k1": "^1.1.6",
<<<<<<< HEAD
    "twilio": "^3.82.0",
    "uuid": "^8.3.2",
=======
    "twilio": "^3.82.2",
    "uuid": "^9.0.0",
>>>>>>> aee5e95e
    "xml-js": "^1.6.11"
  },
  "devDependencies": {
    "@babel/core": "^7.19.3",
    "@babel/preset-env": "^7.19.4",
    "@babel/register": "^7.18.9",
    "babel-eslint": "^10.1.0",
    "cross-env": "^7.0.3",
    "eslint": "^7.32.0",
    "eslint-config-airbnb-base": "^15.0.0",
    "eslint-import-resolver-meteor": "^0.4.0",
    "eslint-plugin-import": "^2.26.0",
    "eslint-plugin-prettier": "^4.0.0",
    "prettier": "^2.6.2",
    "typescript": "^4.8.4"
  }
}<|MERGE_RESOLUTION|>--- conflicted
+++ resolved
@@ -59,13 +59,8 @@
     "simpl-schema": "^3.0.1",
     "stripe": "^8.222.0",
     "tiny-secp256k1": "^1.1.6",
-<<<<<<< HEAD
-    "twilio": "^3.82.0",
-    "uuid": "^8.3.2",
-=======
     "twilio": "^3.82.2",
     "uuid": "^9.0.0",
->>>>>>> aee5e95e
     "xml-js": "^1.6.11"
   },
   "devDependencies": {
