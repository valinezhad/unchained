--- conflicted
+++ resolved
@@ -2,11 +2,7 @@
   "name": "@unchainedshop/example-minimal",
   "description": "Kitchensink for Unchained Engine",
   "private": true,
-<<<<<<< HEAD
   "version": "4.0.0-rc.2",
-=======
-  "version": "3.1.13",
->>>>>>> 27211cab
   "license": "EUPL-1.2",
   "type": "module",
   "homepage": "https://unchained.shop",
@@ -39,13 +35,8 @@
   "dependencies": {
     "@fastify/cookie": "^11.0.2",
     "@fastify/session": "^11.1.0",
-<<<<<<< HEAD
     "@unchainedshop/platform": "^4.0.0-rc.2",
     "@unchainedshop/plugins": "^4.0.0-rc.2",
-=======
-    "@unchainedshop/platform": "^3.1.13",
-    "@unchainedshop/plugins": "^3.1.13",
->>>>>>> 27211cab
     "fastify": "^5.4.0"
   },
   "devDependencies": {
