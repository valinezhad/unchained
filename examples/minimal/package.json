--- conflicted
+++ resolved
@@ -49,11 +49,8 @@
     "locale": "^0.1.0",
     "meteor-node-stubs": "^1.1.0",
     "moment": "^2.29.1",
-<<<<<<< HEAD
     "postfinancecheckout": "^3.0.5",
-=======
     "mongodb": "^4.4.0",
->>>>>>> 0aa07ef4
     "simpl-schema": "^1.12.0",
     "stripe": "^8.168.0",
     "tiny-secp256k1": "^1.1.6",
