--- conflicted
+++ resolved
@@ -18,28 +18,16 @@
   removeCountry,
   ...formProps
 }) => (
-<<<<<<< HEAD
     <AutoForm {...formProps}>
       <Segment basic>
         <AutoField name={'parentAssortmentId'} type="hidden" />
         <AutoField name={'childAssortmentId'} options={assortments} />
+        <AutoField name="tags" component={FormTagInput} options={[]} />
         <ErrorsField />
         <SubmitField value="Add Link" className="primary" />
       </Segment>
     </AutoForm>
   );
-=======
-  <AutoForm {...formProps}>
-    <Segment basic>
-      <AutoField name={'parentAssortmentId'} type="hidden" />
-      <AutoField name={'childAssortmentId'} options={assortments} />
-      <AutoField name="tags" component={FormTagInput} options={[]} />
-      <ErrorsField />
-      <SubmitField value="Add Link" className="primary" />
-    </Segment>
-  </AutoForm>
-);
->>>>>>> 37e95421
 
 export default compose(
   withRouter,
