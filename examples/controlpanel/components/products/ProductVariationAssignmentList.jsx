--- conflicted
+++ resolved
@@ -2,13 +2,8 @@
 import { compose, pure, mapProps, withHandlers } from 'recompose';
 import { Segment, Table, Button } from 'semantic-ui-react';
 import gql from 'graphql-tag';
-<<<<<<< HEAD
-import { graphql } from 'react-apollo';
+import { graphql } from '@apollo/client/react/hoc';
 import SearchDropdown from '../SearchDropdown';
-=======
-import { graphql } from '@apollo/client/react/hoc';
-import ProductSearchDropdown from './ProductSearchDropdown';
->>>>>>> fd48050a
 
 const ProductVariationAssignmentList = ({
   columnTitles,
