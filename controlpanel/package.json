--- conflicted
+++ resolved
@@ -62,15 +62,9 @@
     "url-loader": "^1.1.2"
   },
   "devDependencies": {
-<<<<<<< HEAD
-    "apollo": "^2.1.9",
-    "babel-eslint": "^10.0.1",
-    "eslint": "^5.12.0",
-=======
     "apollo": "^2.3.0",
     "babel-eslint": "^10.0.1",
     "eslint": "^5.12.1",
->>>>>>> a36c34c4
     "eslint-config-airbnb": "^17.1.0",
     "eslint-plugin-import": "^2.14.0",
     "eslint-plugin-jsx-a11y": "^6.1.2",
