--- conflicted
+++ resolved
@@ -3,25 +3,6 @@
   "version": "0.0.0",
   "private": true,
   "scripts": {
-<<<<<<< HEAD
-    "predev": "gatsby clean",
-    "dev": "gatsby develop",
-    "prebuild": "npm run clean && npm run api-docs",
-    "build": "gatsby build",
-    "start": "gatsby serve -H 0.0.0.0 -p 9000",
-    "clean": "rm -Rf public static/api static/types",
-    "api-docs": "dociql config.yml && mv public static/api"
-  },
-  "dependencies": {
-    "@mdx-js/react": "^1.6.22",
-    "@unchainedshop/gatsby-theme-apollo-docs": "^4.3.21",
-    "cheerio": "1.0.0-rc.2",
-    "coffeescript": "^2.7.0",
-    "gatsby": "2.24.47",
-    "gatsby-telemetry": "^2.15.0",
-    "react": "16.13.1",
-    "react-dom": "16.13.1"
-=======
     "dev": "docusaurus start",
     "build": "docusaurus build",
     "clear": "docusaurus clear",
@@ -44,7 +25,6 @@
     "prism-react-renderer": "^2.4.0",
     "react": "^18.3.1",
     "react-dom": "^18.3.1"
->>>>>>> 7608cdc9
   },
   "devDependencies": {
     "@docusaurus/module-type-aliases": "3.5.2",
