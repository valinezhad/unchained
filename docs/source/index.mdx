---
title: Introduction to Unchained Engine
sidebar_title: Introduction
description: Overview
---

**Unchained Engine is an open-source API-first e-commerce framework that lets you build your own custom shopping experiences**

![diagram](./images/System-Architecture.png)

#### Unchained Engine provides:

- **Codeability**, so you can tweak the system with endless possibilities not restricted by "customization" or a settings-approach
- **GraphQL API**, allowing you to build fast, performant and modern storefronts
- **Stateless architecture**, allowing you to scale horizontally and vertically
- **Production readiness**, due the fact that the host company uses the Unchained Engine for medium- to big enterprise web shops (Dogfooding)

### Solution Overview

The following diagram shows all applications and services provided by Unchained as open-source software for you to easily setup your first eCommerce store in a few minutes.

![diagram](./images/Unchained_Ecosystem.png)

As you can see the Unchained Engine ecosystem consists of

- the **Engine** itself as server-side only graphQL API included in an [Meteor](https://www.meteor.com/) app to serve all functionality to manage the store \*
- the **Control Panel** which provides a UI to manage the store's users, products, orders and more as [Next.js](https://nextjs.org/) app \*
- the **storefront** boilerplate web app which provides a customizable UI for the public store itself as [Next.js](https://nextjs.org/) project

<<<<<<< HEAD
\* The **Unchained Engine** and the **Control Panel** are part of Unchained's hosted service. The [Getting Started](/getting-started/engine-launch) chapter helps you setup a eCommerce solution using the hosted engine service.
=======
\* The **Unchained Engine** and the **Control Panel** are part of Unchained's hosted service. The [Getting Started](getting-started/engine-launch) chapter helps you setup a eCommerce solution using the hosted engine service.
>>>>>>> bb857f44

#### Ready to try it out?

Let's go. Choose what you want to do first and we guide you trough the Unchained Engine setup

import { Button } from '@apollo/space-kit/Button'
import { Card } from '@apollo/space-kit/Card'
import { Link } from 'gatsby'

<div className="launch-card-wrapper">
 <Card
    style={{ marginTop: 48 }}
    heading="I want to have my eCommerce store online in 15min!"
    description="Quick start tutorial to guide you through the steps to launch our storefront web app online with its own unchained engine setup."
    actions={
      <Button as={<Link to="/getting-started/engine-launch" />} size="large" className="launch-button">
        Launch store 🚀
      </Button>
    }
  />
  <Button as={<Link to="/getting-started/engine-launch" />} size="large" className="launch-button-mobile">
    Launch store 🚀
  </Button>

  <Card
    style={{ marginTop: 32 }}
    heading="I want to start the engine locally"
    description={<span>Getting started tutorial for developers to setup your local environment with an Unchained Engine and our store front-end (storefront) ready for you to use and customize.</span>}
    actions={
      <Button as={<Link to="/installation/install-engine" />} size="large" className="launch-button">
        Start engine  🏎
      </Button>
    }
  />

  <Button as={<Link to="/installation/install-engine" />} size="large" className="launch-button-mobile">
    Start engine  🏎
  </Button>
</div><|MERGE_RESOLUTION|>--- conflicted
+++ resolved
@@ -27,11 +27,7 @@
 - the **Control Panel** which provides a UI to manage the store's users, products, orders and more as [Next.js](https://nextjs.org/) app \*
 - the **storefront** boilerplate web app which provides a customizable UI for the public store itself as [Next.js](https://nextjs.org/) project
 
-<<<<<<< HEAD
-\* The **Unchained Engine** and the **Control Panel** are part of Unchained's hosted service. The [Getting Started](/getting-started/engine-launch) chapter helps you setup a eCommerce solution using the hosted engine service.
-=======
 \* The **Unchained Engine** and the **Control Panel** are part of Unchained's hosted service. The [Getting Started](getting-started/engine-launch) chapter helps you setup a eCommerce solution using the hosted engine service.
->>>>>>> bb857f44
 
 #### Ready to try it out?
 
